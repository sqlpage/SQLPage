--- conflicted
+++ resolved
@@ -356,15 +356,10 @@
     let token_response = exchange_code_for_token(oidc_client, http_client, params).await?;
     log::debug!("Received token response: {token_response:?}");
 
-<<<<<<< HEAD
-    let mut response = build_redirect_response(state.initial_url);
-    set_auth_cookie(&mut response, &token_response, oidc_client, oidc_config)?;
-=======
     let redirect_target = validate_redirect_url(state.initial_url);
     log::info!("Redirecting to {redirect_target} after a successful login");
     let mut response = build_redirect_response(redirect_target);
-    set_auth_cookie(&mut response, &token_response, oidc_client)?;
->>>>>>> 558b578f
+    set_auth_cookie(&mut response, &token_response, oidc_client, oidc_config)?;
     Ok(response)
 }
 
@@ -691,7 +686,7 @@
     }
 }
 
-fn create_state_cookie(request: &ServiceRequest, auth_url: AuthUrlParams) -> Cookie<'_> {
+fn create_state_cookie(request: &ServiceRequest, auth_url: AuthUrlParams) -> Cookie {
     let state = OidcLoginState::new(request, auth_url);
     let state_json = serde_json::to_string(&state).unwrap();
     Cookie::build(SQLPAGE_STATE_COOKIE_NAME, state_json)
@@ -710,7 +705,6 @@
         .with_context(|| format!("Failed to parse OIDC state from cookie: {state_cookie}"))
 }
 
-<<<<<<< HEAD
 /// Given an audience, verify if it is trusted. The `client_id` is always trusted, independently of this function.
 #[derive(Clone, Debug)]
 pub struct AudienceVerifier(Option<HashSet<String>>);
@@ -732,7 +726,8 @@
             trusted_set.contains(aud.as_str())
         }
     }
-=======
+}
+
 /// Validate that a redirect URL is safe to use (prevents open redirect attacks)
 fn validate_redirect_url(url: String) -> String {
     if url.starts_with('/') && !url.starts_with("//") {
@@ -740,5 +735,4 @@
     }
     log::warn!("Refusing to redirect to {url}");
     '/'.to_string()
->>>>>>> 558b578f
 }