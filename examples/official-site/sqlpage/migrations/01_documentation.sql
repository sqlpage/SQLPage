--- conflicted
+++ resolved
@@ -232,14 +232,9 @@
     ('maxlength', 'Maximum length of text allowed in the field.', 'NUMBER', FALSE, TRUE),
     ('formaction', 'When type is "submit", this specifies the URL of the file that will handle the form submission. Useful when you need multiple submit buttons.', 'TEXT', FALSE, TRUE),
     ('class', 'A CSS class to apply to the form element.', 'TEXT', FALSE, TRUE),
-<<<<<<< HEAD
-    ('prefix','Create a prepended input allowing for simple text, punctuation or units to be paired with an input.','TEXT',FALSE,TRUE),
-    ('suffix','Create an appended input allowing for simple text, punctuation or units to be paired with an input.','TEXT',FALSE,TRUE)
-=======
     ('prefix_icon','Icon to display on the left side of the input field, on the same line.','ICON',FALSE,TRUE),
     ('prefix','Text to display on the left side of the input field, on the same line.','TEXT',FALSE,TRUE),
     ('suffix','Short text to display after th input, on the same line. Useful to add units or a currency symbol to an input.','TEXT',FALSE,TRUE)
->>>>>>> 2d68c6b7
 ) x;
 INSERT INTO example(component, description, properties) VALUES
     (
@@ -277,11 +272,7 @@
     ']')),
     ('form','Create prepended and appended inputs to make your forms easier to use.',
     json('[{"component":"form"}, '||
-<<<<<<< HEAD
-    '{"name": "Your account","prefix": "Email:", "suffix": "mydomain.com"}, ' ||
-=======
     '{"name": "Your account", "prefix_icon": "mail", "prefix": "Email:", "suffix": "@mydomain.com"}, ' ||
->>>>>>> 2d68c6b7
     ']')),
     ('form', 'This example illustrates the use of the `select` type.
 In this select input, the various options are hardcoded, but they could also be loaded from a database table,
