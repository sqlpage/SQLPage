# CHANGELOG.md

## v0.35
 - Add support for [single sign-on using OIDC](sql-page.com/sso)
   - Allows protecting access to your website using "Sign in with Google/Microsoft/..."
 - Fix tooltips not showing on line charts with one or more hidden series
 - Update default chart colors and text shadows for better readability with all themes
 - Optimize memory layout by boxing large structs. Slightly reduces memory usage.
 - New example: [Rich text editor](./examples/rich-text-editor/). Let your users safely write formatted text with links and images.
 - Update the Tabler CSS library to [v1.3](https://tabler.io/changelog#/changelog/tabler-1.3). This fixes issues with
   - the alignment inside chart tooltips
   - the display of lists
   - update to [tabler incons v1.33](https://tabler.io/changelog#/changelog/tabler-icons-3.33) with many new icons.
 - Add an `active` top-level parameter to the shell component to highlight one of the top bar menu items. Thanks to @andrewsinnovations !
 - Make the [Content-Security-Policy](https://developer.mozilla.org/en-US/docs/Web/HTTP/Guides/CSP) customization more flexible, allowing you to harden the default security rules. Thanks to @guspower !
- Fix vertically truncated text in the list component on empty descriptions.
  - ![screenshot](https://github.com/user-attachments/assets/df258e31-6698-4398-8ce5-4d7f396c03ef)
 - Updated sqlparser to [v0.56](https://github.com/apache/datafusion-sqlparser-rs/blob/main/changelog/0.56.0.md), with many improvements including:
  - Add support for the xmltable(...) function in postgres
  - Add support for MSSQL IF/ELSE statements.
<<<<<<< HEAD
  - Added four optional properties to the `big_number` component:
    - title_link (string): the URL or path that the Big Number’s title should link to, if any
    - title_link_new_tab (bool): how the title link is opened
    - value_link (string): the URL or path that the Big Number’s value should link to, if any
    - value_link_new_tab (bool): open the link in a new tab
=======
 - Add support for nice "switch" checkboxes in the form component using `'switch' as type`
 - Add support for headers in the form component using
>>>>>>> 4d98b9cf

## v0.34 (2025-03-23)

### ✨ Top Features at a Glance
- **Safer deletion flows** in lists  
- **Better table styling control** with CSS updates  
- **Right-to-Left language support**  
- **HTML-enhanced Markdown** in text components  
- **Sticky table footers** for better data presentation  

### 🔒 Security First
#### **POST-based Deletions**  
List component's `delete_link` now uses secure POST requests:  
```sql
SELECT 'list' AS component;
SELECT 'Delete me' AS title, 'delete_item.sql?id=77' AS delete_link;
```
*Prevents accidental deletions by web crawlers and follows REST best practices*

#### **Protected Internal Files**  
- Files/folders starting with `.` (e.g., `.utils/`) are now inaccessible  
- Perfect for internal scripts used with `sqlpage.run_sql()`

### 🎨 UI & Component Upgrades
#### **Table Styling Revolution**  
```css
/* Before: .price | After: */
._col_price { 
    background: #f8f9fa;
    border-right: 2px solid #dee2e6;
}
```
- New CSS class pattern: `._col_{column_name}`  
- Fixes [#830](https://github.com/sqlpage/SQLPage/issues/830)  

#### **Column component**  
```sql
SELECT 'columns' AS component;
SELECT 'View details' AS title; -- No button shown
```
- Columns without button text now hide empty buttons  
- Cleaner interfaces by default

#### **Sticky Table Footers**  
```sql
SELECT 
    'table' AS component,
    true AS freeze_footers;
SELECT 
    'Total' AS label,
    SUM(price) AS value,
    true AS _sqlpage_footer;
```
- Keep summary rows visible during scroll  
- Use `_sqlpage_footer` on your final data row

### 🌍 Internationalization
#### **Right-to-Left Support**  
```sql
SELECT 'shell' AS component, true AS rtl;
```
- Enable RTL mode per page via shell component  
- Perfect for Arabic, Hebrew, and Persian content

### 📝 Content Handling
#### **Rich Text Power**  
```sql
SELECT 'text' AS component,
       '<div class="alert alert-warning">
       **Important!**
       
       New *HTML-enhanced* content.
       </div>' 
       AS unsafe_contents_md;
```
- New `unsafe_contents_md` allows HTML+Markdown mixing  

#### **Base64 Image Support**  
```markdown
![Alt text](data:image/png;base64,iVBORw0KGg...)
```
- Embed images directly in Markdown fields  

### ⚙️ Configuration Tweaks
```json
{
  "markdown_allow_dangerous_html": false,
  "markdown_allow_dangerous_protocol": false
}
```
- **Markdown safety controls** to change markdown rendering settings

### 🐛 Notable Fixes
- **SQL Server**  
  Fixed TINYINT handling crashes  
- **Anchor Links**  
  Corrected display in tables with fixed headers
- **Form Inputs**  
  Proper handling of `0` values in number fields

### 💡 Upgrade Guide
1. **CSS Updates**  
   Search/replace `.your_column` → `._col_your_column` if you have custom css targetting tables.
2. **Deletion Flows**  
   Test list components using `delete_link`. 
   You can now add a check that the request method is POST if you want to forbid deletions by simply loading pages.

[View full configuration options →](./configuration.md)


## 0.33.1 (2025-02-25)

- Fix a bug where the table component would not format numbers if sorting was not enabled.
- Fix a bug with date sorting in the table component.
- Center table descriptions.
- Fix a rare crash on startup in some restricted linux environments.
- Fix a rare but serious issue when on SQLite and MySQL, some variable values were assigned incorrectly
  - `CASE WHEN $a THEN $x WHEN $b THEN $y` would be executed as `CASE WHEN $a THEN $b WHEN $x THEN $y` on these databases.
  - the issue only occured when using in case expressions where variables were used both in conditions and results.
- Implement parameter deduplication.
  Now, when you write `select $x where $x is not null`, the value of `$x` is sent to the database only once. It used to be sent as many times as `$x` appeared in the statement.
- Improve error messages on invalid sqlpage function calls. The messages now contain actionable advice.
- Fix top navigation bar links color. They appeared "muted", with low contrast, since v0.33
- update to apex charts v4.5.0. This fixes a bug where tick positions in scatter plots would be incorrect.
- New function: `sqlpage.fetch_with_meta`
  - This function is similar to `sqlpage.fetch`, but it returns a json object with the following properties:
    - `status`: the http status code of the response.
    - `headers`: a json object with the response headers.
    - `body`: the response body.
    - `error`: an error message if the request failed.
  - This is useful when interacting with complex or unreliable external APIs.

## 0.33.0 (2025-02-15)

### 1. Routing & URL Enhancements 🔀

#### **Clean URLs:**  
Access your pages without the extra “.sql” suffix. For instance, if your file is `page.sql`, you can now use either:  

| Old URL | New URL |
|---|---|
| `https://example.com/page.sql` | `https://example.com/page` (or `page.sql` still works) |

Big thanks to [@guspower](https://github.com/guspower) for their contributions!

#### **Complete Routing Rewrite:**  
We overhauled our request routing system for smoother, more predictable routing across every request.

---

### 2. SQLPage Functions ⚙️

#### **sqlpage.fetch (Calling External Services)**

- **HTTP Basic Authentication:**  
  SQLPage’s `sqlpage.fetch(request)` now supports HTTP Basic Auth. Easily call APIs requiring a username/password. For example:  

    ```sql
    SET result = sqlpage.fetch(json_object(
      'url', 'https://api.example.com/data',
      'username', 'user',
      'password', 'pass'
    ));
    ```  
  Check out the [[fetch documentation](https://sql-page.com/documentation.sql?component=fetch#component)](https://sql-page.com/documentation.sql?component=fetch#component) for more.

- **Smarter Fetch Errors & Headers Defaults:**  
  Get clearer error messages if your HTTP request definition is off (unknown fields, etc.). Plus, if you omit the `headers` parameter, SQLPage now sends a default User‑Agent header that includes the SQLPage version.

- New Functions: [`sqlpage.request_body`](https://sql-page.com/functions.sql?function=request_body) and [`sqlpage.request_body_base64`](https://sql-page.com/functions.sql?function=request_body_base64)
  - Return the raw request body as a string or base64 encoded string.
  - Useful to build REST JSON APIs in SQL easily.
  - Example:
    ```sql
    INSERT INTO users (name, email)
    VALUES (
      json(sqlpage.request_body())->>'name',
      json(sqlpage.request_body())->>'email'
    );
    ```

- **New Function: [sqlpage.headers](https://sql-page.com/functions.sql?function=headers):**  
  Easily manage and inspect HTTP headers with the brand‑new [`sqlpage.headers`](https://sql-page.com/functions.sql?function=headers) function.

### 3. UI Component Enhancements 🎨

#### **Table & Card Components**

- **Table CSS Fixes:**  
  We fixed a bug where table cells weren’t getting the right CSS classes—your tables now align perfectly.

- **Native Number Formatting:**  
  Numeric values in tables are now automatically formatted to your visitor’s locale with proper thousands separators and decimal points, and sorted numerically.  
  _Example:_  
  ![Number Formatting Example](https://github.com/user-attachments/assets/ba51a63f-b9ce-4ab2-a6dd-dfa8e22396de)

- **Enhanced Card Layouts:**  
  Customizing your `card` components is now easier:  
  - The `embed` property auto‑appends the `_sqlpage_embed` parameter for embeddable fragments.  
  - When rendering an embedded page, the `shell` component is replaced by `shell-empty` to avoid duplicate headers and metadata.  
  ![Card Layout Example](https://github.com/user-attachments/assets/c5b58402-178a-441e-8966-fd8e341b02bc)

#### **Form Component Boosts**

- **Auto‑Submit Forms:**  
  Set `auto_submit` to true and your form will instantly submit on any field change—ideal for dashboard filters.  
  *Example:*  
  ```sql
  SELECT 'form' AS component, 'Filter Results' AS title, true AS auto_submit;
  SELECT 'date' AS name;
  ```
- **Dynamic Options for Dropdowns:**  
  Use `options_source` to load dropdown options dynamically from another SQL file. Perfect for autocomplete with large option sets.  
  *Example:*  
  ```sql
  SELECT 'form' AS component, 'Select Country' AS title, 'countries.sql' AS options_source;
  SELECT 'country' AS name;
  ```
- **Markdown in Field Descriptions:**  
  With the new `description_md` property, render markdown in form field descriptions for improved guidance.
- **Improved Header Error Messages:**  
  Now you’ll get more helpful errors if header components (e.g., `json`, `cookie`) are used incorrectly.

---

### 4. Chart, Icons & CSS Updates 📊

- **ApexCharts Upgrade:**  
  We updated ApexCharts to [[v4.4.0](https://github.com/apexcharts/apexcharts.js/releases/tag/v4.4.0)](https://github.com/apexcharts/apexcharts.js/releases/tag/v4.4.0) for smoother charts and minor bug fixes.

- **Tabler Icons & CSS:**  
  Enjoy a refreshed look:  
  - Tabler Icons are now [[v3.30.0](https://tabler.io/changelog#/changelog/tabler-icons-3.30)](https://tabler.io/changelog#/changelog/tabler-icons-3.30) with many new icons.  
  - The CSS framework has been upgraded to [[Tabler 1.0.0](https://github.com/tabler/tabler/releases/tag/v1.0.0)](https://github.com/tabler/tabler/releases/tag/v1.0.0) for improved consistency and a sleeker interface.

---

### 5. CSV Import & Error Handling 📥

- **Enhanced CSV Error Messages:**  
  More descriptive error messages when a CSV import fails (via `copy` and file upload).

- **Postgres CSV Bug Fix:**  
  A bug that caused subsequent requests to fail after a CSV import error on PostgreSQL is now fixed.  
  (See [Issue #788](https://github.com/sqlpage/SQLPage/issues/788) for details.)

---

### 6. SQL Parser & Advanced SQL Support 🔍

**Upgraded SQL Parser ([v0.54](https://github.com/apache/datafusion-sqlparser-rs/blob/main/changelog/0.54.0.md)):**  
Our sqlparser is now at [v0.54](https://github.com/apache/datafusion-sqlparser-rs/blob/main/changelog/0.54.0.md), with support for advanced SQL syntax:  

- **INSERT...SELECT...RETURNING:**  
  ```sql
  INSERT INTO users (name, email)
  SELECT :name, :email
  WHERE :name IS NOT NULL
  RETURNING 'redirect' AS component, 'user.sql?id=' || id AS link;
  ```
- **PostgreSQL’s overlaps operator:**  
  ```sql
  SELECT 'card' AS component,
        event_name AS title,
        start_time::text || ' - ' || end_time::text AS description
  FROM events
  WHERE
     (start_time, end_time)
     OVERLAPS
     ($start_filter::timestamp, $end_filter::timestamp);
  ```
- **MySQL’s INSERT...SET syntax:**  
  ```sql
  INSERT INTO users
  SET name = :name, email = :email;
  ```

---

## 0.32.1 (2025-01-03)

This is a bugfix release.

- Fix a bug where the form component would not display the right checked state in radio buttons and checkboxes.
 - https://github.com/sqlpage/SQLPage/issues/751
- Fix a bug in the [link](https://sql-page.com/component.sql?component=link) component where the properties `view_link`, `edit_link`, and `delete_link` had become incompatible with the main `link` property.
- Updated sqlparser to [v0.53](https://github.com/apache/datafusion-sqlparser-rs/blob/main/changelog/0.53.0.md) which fixes parse errors when using some advanced SQL syntax
  - adds support for SQLite's `UPDATE OR REPLACE` syntax
  - adds support for MSSQL's `JSON_ARRAY` and `JSON_OBJECT` functions
  - adds support for PostgreSQL's `JSON_OBJECT(key : value)` and `JSON_OBJECT(key VALUE value)` syntax
  - fixes the parsing of `true` and `false` in Microsoft SQL Server (mssql): they are now correctly parsed as column names, not as boolean values, since mssql does not support boolean literals. This means you may have to replace `TRUE as some_property` with `1 as some_property` in your SQL code when working with mssql.
- When your SQL contains errors, the error message now displays the precise line(s) number(s) of your file that contain the error.

## 0.32.0 (2024-12-29)

- Rollback any open transactions when an error occurs in a SQL file.
  - Previously, if an error occurred in the middle of a transaction, the transaction would be left open, and the connection would be returned to the pool. The next request could get a connection with an open half-completed transaction, which could lead to hard to debug issues.
  - This allows safely using features that require a transaction, like
    - ```sql
      BEGIN;
      CREATE TEMPORARY TABLE t (x int) ON COMMIT DROP; -- postgres syntax
      -- do something with t
      -- previously, if an error occurred, the transaction would be left open, and the connection returned to the pool.
      -- the next request could get a connection where the table `t` still exists, leading to a new hard to debug error.
      COMMIT;
      ```
    - This will now automatically rollback the transaction, even if an error occurs in the middle of it.
- Fix a bug where one additional SQL statement was executed after an error occurred in a SQL file. This could cause surprising unexpected behavior.
  - ```sql
    insert into t values ($invalid_value); -- if this statement fails, ...
    insert into t values (42); -- this next statement should not be executed
    ```
- Fix `error returned from database: 1295 (HY000): This command is not supported in the prepared statement protocol yet` when trying to use transactions with MySQL. `START TRANSACTION` now works as expected in MySQL.
- Fix a bug where a multi-select dropdown would unexpectedly open when the form was reset.
- Add a new optional `sqlpage/on_reset.sql` file that can be used to execute some SQL code after the end of each page execution.
   - Useful to reset a connection to the database after each request.
- Fix a bug where the `sqlpage.header` function would not work with headers containing uppercase letters.
- Fix a bug where the table component would not sort columns that contained a space in their name.
- Fix a bug where stacked bar charts would not stack the bars correctly in some cases.
- Update ApexCharts to [v4.1.0](https://github.com/apexcharts/apexcharts.js/releases/tag/v4.1.0).
- Temporarily disable automatic tick amount calculation in the chart component. This was causing issues with mislabeled x-axis data, because of a bug in ApexCharts.
- Add a new `max_recursion_depth` configuration option to limit the depth of recursion allowed in the `run_sql` function.
- Fix a bug where the results of the `JSON` function in sqlite would be interpreted as a string instead of a json object.
- Fix a bug where the `sqlpage.environment_variable` function would return an error if the environment variable was not set. Now it returns `null` instead.
- Update ApexCharts to [v4.3.0](https://github.com/apexcharts/apexcharts.js/releases/tag/v4.3.0).
- New `article` property in the text component to display text in a more readable, article-like format.
- Add support for evaluating calls to `coalesce` inside sqlpage functions. This means you can now use `coalesce` inside arguments of sqlpage functions, and it will be evaluated inside sqlpage. For instance, this lets you call `sqlpage.link(coalesce($url, 'https://sql-page.com'))` to create a link that will use the value of `$url` if it is not null, or fallback to `https://sql-page.com` if it is null.
- In the form component, allow the usage of the `value` property in checkboxes and radio buttons. The custom `checked` property still works, but it is now optional.
- Updated the welcome message displayed on the terminal when starting the server to be friendlier and more helpful.
- Display the page footer (by default: `Built with SQLPage`) at the bottom of the page instead of immediately after the main content.
- Improve links in the list component: The entire list item is now clickable, when a `link` property is provided.
- When using the map component without a basemap, use a light background color that respects the theme color.

## 0.31.0 (2024-11-24)

### 🚀 **New Features**

#### **Improved Components**
- [**Columns Component**](https://sql-page.com/component.sql?component=columns)
  - Markdown-supported descriptions (`description_md`) allow richer formatting.
  - Add simple text items without needing JSON handling.
  - Optionally skip displaying items (`null as item`).
  - ![columns component screenshot](https://github.com/user-attachments/assets/dd5e1ba7-e12f-4119-a201-0583cf765000)

- [**Table Component**](https://sql-page.com/component.sql?component=table)
  - New **freeze headers and columns** feature improves usability with large tables.
  - Enhanced search logic ensures more precise matches (e.g., `"xy"` no longer matches separate `x` and `y` cells in adjacent columns).
  - Search box visibility is retained during horizontal scrolling.
    *Technical:* Adds `freeze_headers`, `freeze_columns`, and improves the internal search algorithm.
  - ![scroll table](https://github.com/user-attachments/assets/546f36fb-b590-487d-8817-47eeed8f1835)

- [**Form Component**](https://sql-page.com/component.sql?component=form)
  - Added an empty option (`empty_option`) to dropdowns, enabling placeholder-like behavior.
    - ![form](https://github.com/user-attachments/assets/40a230da-9b1b-49ed-9759-5e21fe812957)
  - Improved handling of large form submissions with configurable size limits (`max_uploaded_file_size`, default 5MB).
    *Technical:* There used to be a hardcoded limit to 16kB for all forms.
---


#### **Database Enhancements**
- **Support for New Data Types**:
  - Microsoft SQL Server now supports `BIT` columns.
  - Improved handling of `DATETIMEOFFSET` in MSSQL and `TIMESTAMPTZ` in PostgreSQL, preserving their timezones instead of converting them to UTC.

- **Better JSON Handling**:
  - Accept nested JSON objects and arrays as function parameters.
    Useful for advanced usage like calling external APIs using `sqlpage.fetch` with complex data structures.

- **SQL Parser Update**:
  - Upgraded to [v0.52.0](https://github.com/apache/datafusion-sqlparser-rs/blob/main/changelog/0.52.0.md) with new features:
    - Added support for:
      - advanced `JSON_TABLE` usage in MySQL for working with JSON arrays.
      - `EXECUTE` statements with parameters in MSSQL for running stored procedures.
      - MSSQL's `TRY_CONVERT` function for type conversion.
      - `ANY`, `ALL`, and `SOME` subqueries (e.g., `SELECT * FROM t WHERE a = ANY (SELECT b FROM t2)`).
      - `LIMIT max_rows, offset` syntax in SQLite.
      - Assigning column names aliases using `=` in MSSQL (e.g., `SELECT col_name = value`).
  - Fixes a bug where the parser would fail parse a `SET` clause for a variable named `role`.

---

#### **Security and Performance**
- **Encrypted Login Support for MSSQL**:
  - Ensures secure connections with flexible encryption modes:
    - No encryption (`?encrypt=not_supported`): For legacy systems and environments where SSL is blocked
    - Partial encryption (`?encrypt=off`): Protects login credentials but not data packets.
    - Full encryption (`?encrypt=on`): Secures both login and data.
    *Technical:* Controlled using the `encrypt` parameter (`not_supported`, `off`, or `strict`) in mssql connection strings.

- **Chart Library Optimization**:
  - Updated ApexCharts to v4.0.0.
  - Fixed duplicate library loads, speeding up pages with multiple charts.
  - Fixed a bug where [timeline chart tooltips displayed the wrong labels](https://github.com/sqlpage/SQLPage/issues/659).

---

### 🛠 **Bug Fixes**
#### Database and Compatibility Fixes
- **Microsoft SQL Server**:
  - Fixed decoding issues for less common data types.
  - Resolved bugs in reading `VARCHAR` columns from non-European collations.
  - Correctly handles `REAL` values.

- **SQLite**:
  - Eliminated spurious warnings when using SQLPage functions with JSON arguments.
    *Technical:* Avoids warnings like `The column _sqlpage_f0_a1 is missing`.

#### Component Fixes
- **Card Component**:
  - Fixed layout issues with embedded content (e.g., removed double borders).
    - ![Example Screenshot](https://github.com/user-attachments/assets/ea85438d-5fcb-4eed-b90b-a4385675355d)
  - Corrected misaligned loading spinners.

- **Form Dropdowns**:
  - Resolved state retention after form resets, ensuring dropdowns reset correctly.

#### Usability Enhancements
- Removed unnecessary padding around tables for cleaner layouts.
- Increased spacing between items in the columns component for improved readability.
- Database errors are now consistently logged and displayed with more actionable details.
  - ![better errors](https://github.com/user-attachments/assets/f0d2f9ef-9a30-4ff2-af3c-b33a375f2e9b)
    *Technical:* Ensures warnings in the browser and console for faster debugging.

---

## 0.30.1 (2024-10-31)
- fix a bug where table sorting would break if table search was not also enabled.

## 0.30.0 (2024-10-30)

### 🤖 Easy APIs
- **Enhanced CSV Support**: The [CSV component](https://sql-page.com/component.sql?component=csv) can now create URLs that trigger a CSV download directly on page load.
  - This finally makes it possible to allow the download of large datasets as CSV
  - This makes it possible to create an API that returns data as CSV and can be easily exposed to other software for interoperabily. 
 - **Easy [json](https://sql-page.com/component.sql?component=json) APIs**
   - The json component now accepts a second sql query, and will return the results as a json array in a very resource-efficient manner. This makes it easier and faster than ever to build REST APIs entirely in SQL.
      - ```sql
        select 'json' as component;
        select * from users;
        ```
      - ```json
        [ { "id": 0, "name": "Jon Snow" }, { "id": 1, "name": "Tyrion Lannister" } ]
        ```
   - **Ease of use** : the component can now be used to automatically format any query result as a json array, without manually using your database''s json functions.
   - **server-sent events** : the component can now be used to stream query results to the client in real-time using server-sent events.

### 🔒 Database Connectivity
- **Encrypted Microsoft SQL Server Connections**: SQLPage now supports encrypted connections to SQL Server databases, enabling connections to secure databases (e.g., those hosted on Azure).
- **Separate Database Password Setting**: Added `database_password` [configuration option](https://github.com/sqlpage/SQLPage/blob/main/configuration.md) to store passwords securely outside the connection string. This is useful for security purposes, to avoid accidentally leaking the password in logs. This also allows setting the database password as an environment variable directly, without having to URL-encode it inside the connection string.

### 😎 Developer experience improvements
- **Improved JSON Handling**: SQLPage now automatically converts JSON strings to JSON objects in databases like SQLite and MariaDB, making it easier to use JSON-based components.
  - ```sql
    -- Now works out of the box in SQLite
    select 'big_number' as component;
    select 'Daily performance' as title, perf as value;
        json_object(
          'label', 'Monthly',
          'link', 'monthly.sql'
        ) as dropdown_item
    from performance;
    ```
 
### 📈 Table & Search Improvements
- **Initial Search Value**: Pre-fill the search bar with a default value in tables with `initial_search_value`, making it easier to set starting filters.
- **Faster Sorting and Searching**: Table filtering and sorting has been entirely rewritten.
  - filtering is much faster for large datasets
  - sorting columns that contain images and links now works as expected
  - Since the new code is smaller, initial page loads should be slightly faster, even on pages that do not use tables

### 🖼️ UI & UX Improvements

- **[Carousel](https://sql-page.com/component.sql?component=carousel) Updates**:
  - Autoplay works as expected when embedded in a card.
  - Set image width and height to prevent layout shifts due to varying image sizes.
- **Improved Site SEO**: The site title in the shell component is no longer in `<h1>` tags, which should aid search engines in understanding content better, and avoid confusing between the site name and the page's title.

### 🛠️ Fixes and improvements

- **Shell Component Search**: Fixed search feature when no menu item is defined.
- **Updated Icons**: The Tabler icon set has been refreshed from 3.10 to 3.21, making many new icons available: https://tabler.io/changelog

## 0.29.0 (2024-09-25)
 - New columns component: `columns`. Useful to display a comparison between items, or large key figures to an user.
   - ![screenshot](https://github.com/user-attachments/assets/89e4ac34-864c-4427-a926-c38e9bed3f86)
 - New foldable component: `foldable`. Useful to display a list of items that can be expanded individually.
   - ![screenshot](https://github.com/user-attachments/assets/2274ef5d-7426-46bd-b12c-865c0308a712)
 - CLI arguments parsing: SQLPage now processes command-line arguments to set the web root and configuration directory. It also allows getting the currently installed version of SQLPage with `sqlpage --version` without starting the server.
   - ```
     $ sqlpage --help
     Build data user interfaces entirely in SQL. A web server that takes .sql files and formats the query result using pre-made configurable professional-looking components.
     
     Usage: sqlpage [OPTIONS]
     
     Options:
       -w, --web-root <WEB_ROOT>        The directory where the .sql files are located
       -d, --config-dir <CONFIG_DIR>    The directory where the sqlpage.json configuration, the templates, and the migrations are located
       -c, --config-file <CONFIG_FILE>  The path to the configuration file
       -h, --help                       Print help
       -V, --version                    Print version
 - Configuration checks: SQLPage now checks if the configuration file is valid when starting the server. This allows to display a helpful error message when the configuration is invalid, instead of crashing or behaving unexpectedly. Notable, we now ensure critical configuration values like directories, timeouts, and connection pool settings are valid.
   - ```
     ./sqlpage --web-root /xyz
     [ERROR sqlpage] The provided configuration is invalid
     Caused by:
        Web root is not a valid directory: "/xyz"
 - The configuration directory is now created if it does not exist. This allows to start the server without having to manually create the directory.
 - The default database URL is now computed from the configuration directory, instead of being hardcoded to `sqlite://./sqlpage/sqlpage.db`. So when using a custom configuration directory, the default SQLite database will be created inside it. When using the default `./sqlpage` configuration directory, or when using a custom database URL, the default behavior is unchanged.
 - New `navbar_title` property in the [shell](https://sql-page.com/documentation.sql?component=shell#component) component to set the title of the top navigation bar. This allows to display a different title in the top menu than the one that appears in the tab of the browser. This can also be set to the empty string to hide the title in the top menu, in case you want to display only a logo for instance.
 - Fixed: The `font` property in the [shell](https://sql-page.com/documentation.sql?component=shell#component) component was mistakingly not applied since v0.28.0. It works again.
 - Updated SQL parser to [v0.51.0](https://github.com/sqlparser-rs/sqlparser-rs/blob/main/CHANGELOG.md#0510-2024-09-11). Improved `INTERVAL` parsing.
  - **Important note**: this version removes support for the `SET $variable = ...` syntax in SQLite. This worked only with some databases. You should replace all occurrences of this syntax with `SET variable = ...` (without the `$` prefix).
 - slightly reduce the margin at the top of pages to make the content appear higher on the screen.
 - fix the display of the page title when it is long and the sidebar display is enabled.
 - Fix an issue where the color name `blue` could not be used in the chart component.
 - **divider component**: Add new properties to the divider component: `link`, `bold`, `italics`, `underline`, `size`.
   - ![image](https://github.com/user-attachments/assets/1aced068-7650-42d6-b9bf-2b4631a63c70)
 - **form component**: fix slight misalignment and sizing issues of checkboxes and radio buttons.
   - ![image](https://github.com/user-attachments/assets/2caf6c28-b1ef-4743-8ffa-351e88c82070)
 - **table component**: fixed a bug where markdown contents of table cells would not be rendered as markdown if the column name contained uppercase letters on Postgres. Column name matching is now case-insensitive, so `'title' as markdown` will work the same as `'Title' as markdown`. In postgres, non-double-quoted identifiers are always folded to lowercase.
 - **shell component**: fixed a bug where the mobile menu would display even when no menu items were provided.

## 0.28.0 (2024-08-31)
- Chart component: fix the labels of pie charts displaying too many decimal places.
  - ![pie chart](https://github.com/user-attachments/assets/6cc4a522-b9dd-4005-92bc-dc92b16c7293)
- You can now create a `404.sql` file anywhere in your SQLPage project to handle requests to non-existing pages. This allows you to create custom 404 pages, or create [nice URLs](https://sql-page.com/your-first-sql-website/custom_urls.sql) that don't end with `.sql`.
  - Create if `/folder/404.sql` exists, then it will be called for all URLs that start with `folder` and do not match an existing file. 
- Updated SQL parser to [v0.50.0](https://github.com/sqlparser-rs/sqlparser-rs/blob/main/CHANGELOG.md#0500-2024-08-15)
  - Support postgres String Constants with Unicode Escapes, like `U&'\2713'`. Fixes https://github.com/sqlpage/SQLPage/discussions/511
- New [big_number](https://sql-page.com/documentation.sql?component=big_number#component) component to display key statistics and indicators in a large, easy-to-read format. Useful for displaying KPIs, metrics, and other important numbers in dashboards and reports.
  - ![big_number](https://github.com/user-attachments/assets/9b5bc091-afd1-4872-be55-0b2a47aff15c)
- Fixed small display inconsistencies in the shell component with the new sidebar feature ([#556](https://github.com/sqlpage/SQLPage/issues/556)).
- Cleanly close all open database connections when shutting down sqlpage. Previously, when shutting down SQLPage, database connections that were opened during the session were not explicitly closed. These connections could remain open until the database closes it. Now, SQLPage ensures that all opened database connections are cleanly closed during shutdown. This guarantees that resources are freed immediately, ensuring more reliable operation, particularly in environments with limited database connections.

## 0.27.0 (2024-08-17)

- updated Apex Charts to v3.52.0
  - see https://github.com/apexcharts/apexcharts.js/releases
- Fixed a bug where in very specific conditions, sqlpage functions could mess up the order of the arguments passed to a sql query. This would happen when a sqlpage function was called with both a column from the database and a sqlpage variable in its arguments, and the query also contained references to other sqlpage variables **after** the sqlpage function call. An example would be `select sqlpage.exec('xxx', some_column = $a) as a, $b as b from t`. A test was added for this case.
- added a new `url_encode` helper for [custom components](https://sql-page.com/custom_components.sql) to encode a string for use in a URL.
- fixed a bug where the CSV component would break when the data contained a `#` character.
- properly escape fields in the CSV component to avoid generating invalid CSV files.
- Nicer inline code style in markdown.
- Fixed `width` attribute in the card component not being respected when the specified width was < 6.
- Fixed small inaccuracies in decimal numbers leading to unexpectedly long numbers in the output, such as `0.47000000000000003` instead of `0.47`.
- [chart component](https://sql-page.com/documentation.sql?component=chart#component) 
 - TreeMap charts in the chart component allow you to visualize hierarchical data structures.
 - Timeline charts allow you to visualize time intervals.
 - Fixed multiple small display issues in the chart component.
 - When no series name nor top-level `title` is provided, display the series anyway (with no name) instead of throwing an error in the javascript console.
- Better error handling: Stop processing the SQL file after the first error is encountered.
 - The previous behavior was to try paresing a new statement after a syntax error, leading to a cascade of irrelevant error messages after a syntax error.
- Allow giving an id to HTML rows in the table component. This allows making links to specific rows in the table using anchor links. (`my-table.sql#myid`)
- Fixed a bug where long menu items in the shell component's menu would wrap on multiple lines.
- Much better error messages when a call to sqlpage.fetch fails.

## 0.26.0 (2024-08-06)
### Components
#### Card
New `width` attribute in the [card](https://sql-page.com/documentation.sql?component=card#component) component to set the width of the card. This finally allows you to create custom layouts, by combining the `embed` and `width` attributes of the card component! This also updates the default layout of the card component: when `columns` is not set, there is now a default of 4 columns instead of 5.

![image](https://github.com/user-attachments/assets/98425bd8-c576-4628-9ae2-db3ba4650019)


#### Datagrid
fix [datagrid](https://sql-page.com/documentation.sql?component=datagrid#component) color pills display when they contain long text.

![image](https://github.com/user-attachments/assets/3b7dba27-8812-410c-a383-2b62d6a286ac)

#### Table
Fixed a bug that could cause issues with other components when a table was empty.
Improved handling of empty tables. Added a new `empty_description` attribute, which defaults to `No data`. This allows you to display a custom message when a table is empty.

![image](https://github.com/user-attachments/assets/c370f841-20c5-4cbf-8c9e-7318dce9b87c)

#### Form
 - Fixed a bug where a form input with a value of `0` would diplay as empty instead of showing the `0`.
 - Reduced the margin at the botton of forms to fix the appearance of forms that are validated by a `button` component declared separately from the form.

#### Shell
Fixed ugly wrapping of items in the header when the page title is long. We now have a nice text ellipsis (...) when the title is too long.
![image](https://github.com/user-attachments/assets/3ac22d98-dde5-49c2-8f72-45ee7595fe82)

Fixed the link to the website title in the shell component.

Allow loading javascript ESM modules in the shell component with the new `javascript_module` property.

#### html
Added `text` and `post_html` properties to the [html](https://sql-page.com/documentation.sql?component=html#component) component. This allows to include sanitized user-generated content in the middle of custom HTML.

```sql
select 
    'html' as component;
select 
    '<b>Username</b>: <mark>' as html,
    'username that will be safely escaped: <"& ' as text,
    '</mark>' as post_html;
```

### Other
 - allow customizing the [Content-Security-Policy](https://developer.mozilla.org/en-US/docs/Web/HTTP/Headers/Content-Security-Policy) in the configuration.
 - the new default *content security policy* is both more secure and easier to use. You can now include inline javascript in your custom components with `<script nonce="{{@csp_nonce}}">...</script>`.
 - update to [sqlparser v0.49.0](https://github.com/sqlparser-rs/sqlparser-rs/blob/main/CHANGELOG.md#0490-2024-07-23)
   - support [`WITH ORDINALITY`](https://www.postgresql.org/docs/current/queries-table-expressions.html#QUERIES-TABLEFUNCTIONS) in postgres `FROM` clauses
 - update to [handlebars-rs v6](https://github.com/sunng87/handlebars-rust/blob/master/CHANGELOG.md#600---2024-07-20)
 - fix the "started successfully" message being displayed before the error message when the server failed to start.
 - add support for using the system's native SSL Certificate Authority (CA) store in `sqlpage.fetch`. See the new `system_root_ca_certificates` configuration option.

## 0.25.0 (2024-07-13)

- hero component: allow reversing the order of text and images. Allows hero components with the text on the right and the image on the left.
- Reduce the max item width in the datagrid component for a better and more compact display on small screens. This makes the datagrid component more mobile-friendly. If you have a datagrid with long text items, this may impact the layout of your page. You can override this behavior by manually changing the `--tblr-datagrid-item-width` CSS variable in your custom CSS.
- Apply migrations before initializing the on-database file system. This allows migrations to create files in the database file system.
- Added a [new example](https://github.com/sqlpage/SQLPage/tree/main/examples/CRUD%20-%20Authentication) to the documentation
- Bug fix: points with a latitude of 0 are now displayed correctly on the map component.
- Bug fix: in sqlite, lower(NULL) now returns NULL instead of an empty string. This is consistent with the standard behavior of lower() in other databases. SQLPage has its own implementation of lower() that supports unicode characters, and our implementation now matches the standard behavior of lower() in mainstream SQLite.
- Allow passing data from the database to sqlpage functions.
  - SQLPage functions are special, because they are not executed inside your database, but by SQLPage itself before sending the query to your database. Thus, they used to require all the parameters to be known at the time the query is sent to your database.
  - This limitation is now relaxed, and you can pass data from your database to SQLPage functions, at one condition: the function must be called at the top level of a `SELECT` statement. In this case, SQLPage will get the value of the function arguments from the database, and then execute the function after the query has been executed.
  - This fixes most errors like: `Arbitrary SQL expressions as function arguments are not supported.`.
- Better error messages in the dynamic component when properties are missing.
- Bug fix: the top bar was shown only when page title was defined. Now icon, image, and menu_item are also considered.
- [54 new icons](https://tabler.io/icons/changelog) (tabler icons updated from 3.4 to 3.7)
- updated the SQL parser to [v0.48](https://github.com/sqlparser-rs/sqlparser-rs/blob/main/CHANGELOG.md#0480-2024-07-09)
  - upport UPDATE statements that contain tuple assignments , like `UPDATE table SET (a, b) = (SELECT 1, 2)`
  - support custom operators in postgres. Usefull when using extensions like PostGIS, PGroonga, pgtrgm, or pg_similarity, which define custom operators like `&&&`, `@>`, `<->`, `~>`, `~>=`, `~<=`, `<@`...
- New `html` component to display raw HTML content. This component is meant to be used by advanced users who want to display HTML content that cannot be expressed with the other components. Make sure you understand the security implications before using this component, as using untrusted HTML content can expose your users to [cross-site scripting (XSS)](https://en.wikipedia.org/wiki/Cross-site_scripting) attacks.
- New parameter in the [`run_sql`](https://sql-page.com/functions.sql?function=run_sql#function) function to pass variables to the included SQL file, instead of using the global variables. Together with the new ability to pass data from the database to SQLPage functions, this allows you to create more modular and reusable SQL files. For instance, the following is finally possible:
  ```sql
  select 'dynamic' as component, sqlpage.run_sql('display_product.sql', json_object('product_id', product_id)) as properties from products;
  ```
- New icons (see [tabler icons 3.10](https://tabler.io/changelog))
- Updated apexcharts.js to [v3.50.0](https://github.com/apexcharts/apexcharts.js/releases/tag/v3.50.0)
- Improve truncation of long page titles
  - ![screenshot long title](https://github.com/sqlpage/SQLPage/assets/552629/9859023e-c706-47b3-aa9e-1c613046fdfa)
- new function: [`sqlpage.link`](https://sql-page.com/functions.sql?function=link#function) to easily create links with parameters between pages. For instance, you can now use
  ```sql
  select 'list' as component;
  select
    product_name as title,
    sqlpage.link('product.sql', json_object('product', product_name)) as link
  from products;
  ```
  - Before, you would usually build the link manually with `CONCAT('/product.sql?product=', product_name)`, which would fail if the product name contained special characters like '&'. The new `sqlpage.link` function takes care of encoding the parameters correctly.
- Calls to `json_object` are now accepted as arguments to SQLPage functions. This allows you to pass complex data structures to functions such as `sqlpage.fetch`, `sqlpage.run_sql`, and `sqlpage.link`.
- Better syntax error messages, with a short quotation of the part of the SQL file that caused the error:
- ![syntax error](https://github.com/user-attachments/assets/86ab5628-87bd-4dea-b6fe-64ea19afcdc3)

## 0.24.0 (2024-06-23)

- in the form component, searchable `select` fields now support more than 50 options. They used to display only the first 50 options.
  - ![screenshot](https://github.com/sqlpage/SQLPage/assets/552629/40571d08-d058-45a8-83ef-91fa134f7ce2)
- map component
  - automatically center the map on the contents when no top-level latitude and longitude properties are provided even when the map contains geojson data.
  - allow using `FALSE as tile_source` to completely remove the base map. This makes the map component useful to display even non-geographical geometric data.
- Fix a bug that occured when no `database_url` was provided in the configuration file. SQLPage would generate an incorrect default SQLite database URL.
- Add a new `background_color` attribute to the [card](https://sql-page.com/documentation.sql?component=card#component) component to set the background color of the card.
  - ![cards with color backgrounds](https://github.com/sqlpage/SQLPage/assets/552629/d925d77c-e1f6-490f-8fb4-cdcc4418233f)
- new handlebars helper for [custom components](https://sql-page.com/custom_components.sql): `{{app_config 'property'}}` to access the configuration object from the handlebars template.
- Prevent form validation and give a helpful error message when an user tries to submit a form with a file upload field that is above the maximum file size.
  - ![file upload too large](https://github.com/sqlpage/SQLPage/assets/552629/1c684d33-49bd-4e49-9ee0-ed3f0d454ced)
- Fix a bug in [`sqlpage.read_file_as_data_url`](https://sql-page.com/functions.sql?function=read_file_as_data_url#function) where it would truncate the mime subtype of the file. This would cause the browser to refuse to display SVG files, for instance.
- Avoid vertical scrolling caused by the footer even when the page content is short.
- Add a new `compact` attribute to the [list](https://sql-page.com/documentation.sql?component=list#component), allowing to display more items in a list without taking up too much space. Great for displaying long lists of items.
  - ![compact list screenshot](https://github.com/sqlpage/SQLPage/assets/552629/41302807-c6e4-40a0-9486-bfd0ceae1537)
- Add property `narrow` to the [button](https://sql-page.com/documentation.sql?component=button#component) component to make the button narrower. Ideal for buttons with icons.
  - ![icon buttons](https://github.com/sqlpage/SQLPage/assets/552629/7fcc049e-6012-40c1-a8ee-714ce70a8763)
- new `tooltip` property in the datagrid component.
  - ![datagrid tooltip](https://github.com/sqlpage/SQLPage/assets/552629/81b94d92-1bca-4ffe-9056-c30d6845dcc6)
- datagrids are now slightly more compact, with less padding and less space taken by each item.
- fix a bug in the [card](https://sql-page.com/documentation.sql?component=card#component) component where the icon would sometimes overflow the card's text content.
- new `image` property in the [button](https://sql-page.com/documentation.sql?component=button#component) component to display a small image inside a button.
  - ![image button](https://github.com/sqlpage/SQLPage/assets/552629/cdfa0709-1b00-4779-92cb-dc6f3e78c1a8)
- In the `shell` component
  - allow easily creating complex menus even in SQLite:
    ```sql
    select 'shell' as component, 'My Website' as title, '{"title":"About","submenu":[{"link":"/x.sql","title":"X"},{"link":"/y.sql","title":"Y"}]}' as menu_item;
    ```
  - allow easily creating optional menu items that are only displayed in some conditions:
    ```sql
    select 'shell' as component, 'My Website' as title, CASE WHEN $role = 'admin' THEN 'Admin' END as menu_item;
    ```
  - Add the ability to use local Woff2 fonts in the [shell](https://sql-page.com/documentation.sql?component=shell#component) component. This is useful to use custom fonts in your website, without depending on google fonts (and disclosing your users' IP addresses to google).
  - Add a `fixed_top_menu` attribute to make the top menu sticky. This is useful to keep the menu visible even when the user scrolls down the page.
    - ![a fixed top menu](https://github.com/sqlpage/SQLPage/assets/552629/65fe3a41-faee-45e6-9dfc-d81eca043f45)
- Add a `wrap` attribute to the `list` component to wrap items on multiple lines when they are too long.
- New `max_pending_rows` [configuration option](https://sql-page.com/configuration.md) to limit the number of messages that can be sent to the client before they are read. Usefule when sending large amounts of data to slow clients.
- New `compress_responses` configuration option. Compression is still on by default, but can now be disabled to allow starting sending the page sooner. It's sometimes better to start displaying the shell immediateley and render components as soon as they are ready, even if that means transmitting more data over the wire.
- Update sqlite to v3.46: https://www.sqlite.org/releaselog/3_46_0.html
  - major upgrades to PRAGMA optimize, making it smarter and more efficient on large databases
  - enhancements to [date and time functions](https://www.sqlite.org/lang_datefunc.html), including easy week-of-year calculations
  - support for underscores in numeric literals. Write `1_234_567` instead of `1234567`
  - new [`json_pretty()`](https://www.sqlite.org/json1.html) function
- Faster initial page load. SQLPage used to wait for the first component to be rendered before sending the shell to the client. We now send the shell immediately, and the first component as soon as it is ready. This can make the initial page load faster, especially when the first component requires a long computation on the database side.
- Include a default favicon when none is specified in the shell component. This fixes the `Unable to read file "favicon.ico"` error message that would appear in the logs by default.
  - ![favicon](https://github.com/sqlpage/SQLPage/assets/552629/cf48e271-2fe4-42da-b825-893cff3f95fb)

## 0.23.0 (2024-06-09)

- fix a bug in the [csv](https://sql-page.com/documentation.sql?component=csv#component) component. The `separator` parameter now works as expected. This facilitates creating excel-compatible CSVs in european countries where excel expects the separator to be `;` instead of `,`.
- new `tooltip` property in the button component.
- New `search_value` property in the shell component.
- Fixed a display issue in the hero component when the button text is long and the viewport is narrow.
- reuse the existing opened database connection for the current query in `sqlpage.run_sql` instead of opening a new one. This makes it possible to create a temporary table in a file, and reuse it in an included script, create a SQL transaction that spans over multiple run_sql calls, and should generally make run_sql more performant.
- Fixed a bug in the cookie component where removing a cookie from a subdirectory would not work.
- [Updated SQL parser](https://github.com/sqlparser-rs/sqlparser-rs/blob/main/CHANGELOG.md#0470-2024-06-01). Fixes support for `AT TIME ZONE` in postgres. Fixes `GROUP_CONCAT()` in MySQL.
- Add a new warning message in the logs when trying to use `set x = ` when there is already a form field named `x`.
- **Empty Uploaded files**: when a form contains an optional file upload field, and the user does not upload a file, the field used to still be accessible to SQLPage file-related functions such as `sqlpage.uploaded_file_path` and `sqlpage.uploaded_file_mime_type`. This is now fixed, and these functions will return `NULL` when the user does not upload a file. `sqlpage.persist_uploaded_file` will not create an empty file in the target directory when the user does not upload a file, instead it will do nothing and return `NULL`.
- In the [map](https://sql-page.com/documentation.sql?component=map#component) component, when top-level latitude and longitude properties are omitted, the map will now center on its markers. This makes it easier to create zoomed maps with a single marker.
- In the [button](https://sql-page.com/documentation.sql?component=button#component) component, add a `download` property to make the button download a file when clicked, a `target` property to open the link in a new tab, and a `rel` property to prevent search engines from following the link.
- New `timeout` option in the [sqlpage.fetch](https://sql-page.com/functions.sql?function=fetch#function) function to set a timeout for the request. This is useful when working with slow or unreliable APIs, large payloads, or when you want to avoid waiting too long for a response.
- In the [hero](https://sql-page.com/documentation.sql?component=hero#component) component, add a `poster` property to display a video poster image, a `loop` property to loop the video (useful for short animations), a `muted` property to mute the video, and a `nocontrols` property to hide video controls.
- Fix a bug where icons would disappear when serving a SQLPage website from a subdirectory and not the root of the (sub)domain using the `site_prefix` configuration option.

## 0.22.0 (2024-05-29)

- **Important Security Fix:** The behavior of `set x` has been modified to match `SELECT $x`.
  - **Security Risk:** Previously, `set x` could be overwritten by a POST parameter named `x`.
  - **Solution:** Upgrade to SQLPage v0.22. If not possible, then update your application to use `SET :x` instead of `set x`.
  - For more information, see [GitHub Issue #342](https://github.com/sqlpage/SQLPage/issues/342).
- **Deprecation Notice:** Reading POST variables using `$x`.
  - **New Standard:** Use `:x` for POST variables and `$x` for GET variables.
  - **Current Release Warning:** Using `$x` for POST variables will display a console warning:
    ```
    Deprecation warning! $x was used to reference a form field value (a POST variable) instead of a URL parameter. This will stop working soon. Please use :x instead.
    ```
  - **Future Change:** `$x` will evaluate to `NULL` if no GET variable named `x` is present, regardless of any POST variables.
  - **Detection and Update:** Use provided warnings to find and update deprecated usages in your code.
  - **Reminder about GET and POST Variables:**
    - **GET Variables:** Parameters included in the URL of an HTTP GET request, used to retrieve data. Example: `https://example.com/page?x=value`, where `x` is a GET variable.
    - **POST Variables:** Parameters included in the body of an HTTP POST request, used for form submissions. Example: the value entered by the user in a form field named `x`.
- Two **backward-incompatible changes** in the [chart](https://sql-page.com/documentation.sql?component=chart#component) component's timeseries plotting feature (actioned with `TRUE as time`):
  - when providing a number for the x value (time), it is now interpreted as a unix timestamp, in seconds (number of seconds since 1970-01-01 00:00:00 UTC). It used to be interpreted as milliseconds. If you were using the `TRUE as time` syntax with integer values, you will need to divide your time values by 1000 to get the same result as before.
    - This change makes it easier to work with time series plots, as most databases return timestamps in seconds. For instance, in SQLite, you can store timestamps as integers with the [`unixepoch()`](https://www.sqlite.org/lang_datefunc.html) function, and plot them directly in SQLPage.
  - when providing an ISO datetime string for the x value (time), without an explicit timezone, it is now interpreted and displayed in the local timezone of the user. It used to be interpreted as a local time, but displayed in UTC, which [was confusing](https://github.com/sqlpage/SQLPage/issues/324). If you were using the `TRUE as time` syntax with naive datetime strings (without timezone information), you will need to convert your datetime strings to UTC on the database side if you want to keep the same behavior as before. As a side note, it is always recommended to store and query datetime strings with timezone information in the database, to avoid ambiguity.
    - This change is particularly useful in SQLite, which generates naive datetime strings by default. You should still store and query datetimes as unix timestamps when possible, to avoid ambiguity and reduce storage size.
- When calling a file with [`sqlpage.run_sql`](https://sql-page.com/functions.sql?function=run_sql#function), the target file now has access to uploaded files.
- New article by [Matthew Larkin](https://github.com/matthewlarkin) about [migrations](https://sql-page.com/your-first-sql-website/migrations.sql).
- Add a row-level `id` attribute to the button component.
- Static assets (js, css, svg) needed to build SQLPage are now cached individually, and can be downloaded separately from the build process. This makes it easier to build SQLPage without internet access. If you use pre-built SQLPage binaries, this change does not affect you.
- New `icon_after` row-level property in the button component to display an icon on the right of a button (after the text). Contributed by @amrutadotorg.
- New demo example: [dark theme](./examples/light-dark-toggle/). Contributed by @lyderic.
- Add the ability to [bind to a unix socket instead of a TCP port](https://sql-page.com/your-first-sql-website/nginx.sql) for better performance on linux. Contributed by @vlasky.

## 0.21.0 (2024-05-19)

- `sqlpage.hash_password(NULL)` now returns `NULL` instead of throwing an error. This behavior was changed unintentionally in 0.20.5 and could have broken existing SQLPage websites.
- The [dynamic](https://sql-page.com/documentation.sql?component=dynamic#component) component now supports multiple `properties` attributes. The following is now possible:
  ```sql
  select 'dynamic' as component,
         '{ "component": "card", "title": "Hello" }' as properties,
         '{ "title": "World" }' as properties;
  ```
- Casting values from one type to another using the `::` operator is only supported by PostgreSQL. SQLPage versions before 0.20.5 would silently convert all casts to the `CAST(... AS ...)` syntax, which is supported by all databases. Since 0.20.5, SQLPage started to respect the original `::` syntax, and pass it as-is to the database. This broke existing SQLPage websites that used the `::` syntax with databases other than PostgreSQL. For backward compatibility, this version of SQLPage re-establishes the previous behavior, converts `::` casts on non-PostgreSQL databases to the `CAST(... AS ...)` syntax, but will display a warning in the logs.
  - In short, if you saw an error like `Error: unrecognized token ":"` after upgrading to 0.20.5, this version should fix it.
- The `dynamic` component now properly displays error messages when its properties are invalid. There used to be a bug where errors would be silently ignored, making it hard to debug invalid dynamic components.
- New [`sqlpage.request_method`](https://sql-page.com/functions.sql?function=request_method#function) function to get the HTTP method used to access the current page. This is useful to create pages that behave differently depending on whether they are accessed with a GET request (to display a form, for instance) or a POST request (to process the form).
- include the trailing semicolon as a part of the SQL statement sent to the database. This doesn't change anything in most databases, but Microsoft SQL Server requires a trailing semicolon after certain statements, such as `MERGE`. Fixes [issue #318](https://github.com/sqlpage/SQLPage/issues/318)
- New `readonly` and `disabled` attributes in the [form](https://sql-page.com/documentation.sql?component=form#component) component to make form fields read-only or disabled. This is useful to prevent the user from changing some fields.
- 36 new icons [(tabler icons 3.4)](https://tabler.io/icons/changelog)
- Bug fixes in charts [(apexcharts.js v3.49.1)](https://github.com/apexcharts/apexcharts.js/releases)

## 0.20.5 (2024-05-07)

- Searchable multi-valued selects in the form component
  - Fix missing visual indication of selected item in form dropdown fields.
    - ![screenshot](https://github.com/tabler/tabler/assets/552629/a575db2f-e210-4984-a786-5727687ac037)
  - fix autofocus on select fields with dropdown
  - add _searchable_ as an alias for _dropdown_ in the form component
- Added support for SSL client certificates in MySQL and Postgres
  - SSL client certificates are commonly used to secure connections to databases in cloud environments. To connect to a database that requires a client certificate, you can now use the ssl_cert and ssl_key connection options in the connection string. For example: postgres://user@host/db?ssl_cert=/path/to/client-cert.pem&ssl_key=/path/to/client-key.pem
- The SQLPage function system was greatly improved
  - All the functions can now be freely combined and nested, without any limitation. No more `Expected a literal single quoted string.` errors when trying to nest functions.
  - The error messages when a function call is invalid were rewritten, to include more context, and provide suggestions on how to fix the error. This should make it easier get started with SQLPage functions.
    Error messages should always be clear and actionnable. If you encounter an error message you don't understand, please [open an issue](https://github.com/sqlpage/SQLPage/issues) on the SQLPage repository.
  - Adding new functions is now easier, and the code is more maintainable. This should make it easier to contribute new functions to SQLPage. If you have an idea for a new function, feel free to open an issue or a pull request on the SQLPage repository. All sqlpage functions are defined in [`functions.rs`](./src/webserver/database/sqlpage_functions/functions.rs).
- The `shell-empty` component (used to create pages without a shell) now supports the `html` attribute, to directly set the raw contents of the page. This is useful to advanced users who want to generate the page content directly in SQL, without using the SQLPage components.
- Updated sqlparser to [v0.46](https://github.com/sqlparser-rs/sqlparser-rs/blob/main/CHANGELOG.md#0460-2024-05-03)
  - The changes include support for DECLARE parsing and CONVERT styles in MSSQL, improved JSON access parsing and ?-based jsonb operators in Postgres, and `ALTER TABLE ... MODIFY` support for MySQL.

## 0.20.4 (2024-04-23)

- Improvements to the fetch function
  - Set a default [user-agent header](https://en.wikipedia.org/wiki/User-Agent_header) when none is specified (`User-Agent: sqlpage`).
  - bundle root certificates with sqlpage so that we can always access HTTPS URLs even on outdated or stripped-down systems.
  - update our https library to the latest version everywhere, to avoid having to bundle two distinct versions of it.

## 0.20.3 (2024-04-22)

- New `dropdown` row-level property in the [`form` component](https://sql-page.com/documentation.sql?component=form#component)
  - ![select dropdown in form](https://github.com/sqlpage/SQLPage/assets/552629/5a2268d3-4996-49c9-9fb5-d310e753f844)
  - ![multiselect input](https://github.com/sqlpage/SQLPage/assets/552629/e8d62d1a-c851-4fef-8c5c-a22991ffadcf)
- Adds a new [`sqlpage.fetch`](https://sql-page.com/functions.sql?function=fetch#function) function that allows sending http requests from SQLPage. This is useful to query external APIs. This avoids having to resort to `sqlpage.exec`.
- Fixed a bug that occured when using both HTTP and HTTPS in the same SQLPage instance. SQLPage tried to bind to the same (HTTP)
  port twice instead of binding to the HTTPS port. This is now fixed, and SQLPage can now be used with both a non-443 `port` and
  an `https_domain` set in the configuration file.
- [Updated sqlparser](https://github.com/sqlparser-rs/sqlparser-rs/blob/main/CHANGELOG.md)
  - adds support for named windows in window functions
- New icons with tabler icons 3.2: https://tabler.io/icons/changelog
- Optimize queries like `select 'xxx' as component, sqlpage.some_function(...) as parameter`
  to avoid making an unneeded database query.
  This is especially important for the performance of `sqlpage.run_sql` and the `dynamic` component.

## 0.20.2 (2024-04-01)

- the **default component**, used when no `select '...' as component` is present, is now [table](https://sql-page.com/documentation.sql?component=table#component). It used to be the `debug` component instead. `table` makes it extremely easy to display the results of any SQL query in a readable manner. Just write any query in a `.sql` file open it in your browser, and you will see the results displayed in a table, without having to use any SQLPage-specific column names or attributes.
- Better error messages when a [custom component](https://sql-page.com/custom_components.sql) contains a syntax error. [Fix contributed upstream](https://github.com/sunng87/handlebars-rust/pull/638)
- Lift a limitation on **sqlpage function nesting**. In previous versions, some sqlpage functions could not be used inside other sqlpage functions. For instance, `sqlpage.url_encode(sqlpage.exec('my_program'))` used to throw an error saying `Nested exec() function not allowed`. This limitation is now lifted, and you can nest any sqlpage function inside any other sqlpage function.
- Allow **string concatenation in inside sqlpage function parameters**. For instance, `sqlpage.exec('echo', 'Hello ' || 'world')` is now supported, whereas it used to throw an error saying `exec('echo', 'Hello ' || 'world') is not a valid call. Only variables (such as $my_variable) and sqlpage function calls (such as sqlpage.header('my_header')) are supported as arguments to sqlpage functions.`.
- Bump the minimal supported rust version to 1.77 (this is what allows us to easily handle nested sqlpage functions)

## 0.20.1 (2024-03-23)

- More than 200 new icons, with [tabler icons v3](https://tabler.io/icons/changelog#3.0)
- New [`sqlpage.persist_uploaded_file`](https://sql-page.com/functions.sql?function=persist_uploaded_file#function) function to save uploaded files to a permanent location on the local filesystem (where SQLPage is running). This is useful to store files uploaded by users in a safe location, and to serve them back to users later.
- Correct error handling for file uploads. SQLPage used to silently ignore file uploads that failed (because they exceeded [max_uploaded_file_size](./configuration.md), for instance), but now it displays a clear error message to the user.

## 0.20.0 (2024-03-12)

- **file inclusion**. This is a long awaited feature that allows you to include the contents of one file in another. This is useful to factorize common parts of your website, such as the header, or the authentication logic. There is a new [`sqlpage.run_sql`](https://sql-page.com/functions.sql?function=run_sql#function) function that runs a given SQL file and returns its result as a JSON array. Combined with the existing [`dynamic`](https://sql-page.com/documentation.sql?component=dynamic#component) component, this allows you to include the content of a file in another, like this:

```sql
select 'dynamic' as component, sqlpage.run_sql('header.sql') as properties;
```

- **more powerful _dynamic_ component**: the [`dynamic`](https://sql-page.com/documentation.sql?component=dynamic#component) component can now be used to generate the special _header_ components too, such as the `redirect`, `cookie`, `authentication`, `http_header` and `json` components. The _shell_ component used to be allowed in dynamic components, but only if they were not nested (a dynamic component inside another one). This limitation is now lifted. This is particularly useful in combination with the new file inclusion feature, to factorize common parts of your website. There used to be a limited to how deeply nested dynamic components could be, but this limitation is now lifted too.
- Add an `id` attribute to form fields in the [form](https://sql-page.com/documentation.sql?component=form#component) component. This allows you to easily reference form fields in custom javascript code.
- New [`rss`](https://sql-page.com/documentation.sql?component=rss#component) component to create RSS feeds, including **podcast feeds**. You can now create and manage your podcast feed entirely in SQL, and distribute it to all podcast directories such as Apple Podcasts, Spotify, and Google Podcasts.
- Better error handling in template rendering. Many template helpers now display a more precise error message when they fail to execute. This makes it easier to debug errors when you [develop your own custom components](https://sql-page.com/custom_components.sql).
- better error messages when an error occurs when defining a variable with `SET`. SQLPage now displays the query that caused the error, and the name of the variable that was being defined.
- Updated SQL parser to [v0.44](https://github.com/sqlparser-rs/sqlparser-rs/blob/main/CHANGELOG.md#0440-2024-03-02)
  - support [EXECUTE ... USING](https://www.postgresql.org/docs/current/plpgsql-statements.html#PLPGSQL-STATEMENTS-EXECUTING-DYN) in PostgreSQL
  - support `INSERT INTO ... SELECT ... RETURNING`, which allows you to insert data into a table, and easily pass values from the inserted row to a SQLPage component. [postgres docs](https://www.postgresql.org/docs/current/dml-returning.html), [mysql docs](https://mariadb.com/kb/en/insertreturning/), [sqlite docs](https://sqlite.org/lang_returning.html)
  - support [`UPDATE ... FROM`](https://www.sqlite.org/lang_update.html#update_from) in SQLite
- Bug fixes in charts. See [apexcharts.js v3.47.0](https://github.com/apexcharts/apexcharts.js/releases/tag/v3.47.0)

## 0.19.1 (2024-02-28)

- **SECURITY**: fixes users being able to re-run migrations by visiting `/sqlpage/migrations/NNNN_name.sql` pages. If you are using sqlpage migrations, your migrations are not idempotent, and you use the default SQLPAGE_WEB_ROOT (`./`) and `SQLPAGE_CONFIGURATION_DIRECTORY` (`./sqlpage/`), you should upgrade to this version as soon as possible. If you are using a custom `SQLPAGE_WEB_ROOT` or `SQLPAGE_CONFIGURATION_DIRECTORY` or your migrations are idempotent, you can upgrade at your convenience.
- Better error messages on invalid database connection strings. SQLPage now displays a more precise and useful message when an error occurs instead of a "panic" message.

## 0.19.0 (2024-02-25)

- New `SQLPAGE_CONFIGURATION_DIRECTORY` environment variable to set the configuration directory from the environment.
  The configuration directory is where SQLPage looks for the `sqlpage.json` configuration file, for the `migrations` and `templates` directories, and the `on_connect.sql` file. It used to be hardcoded to `./sqlpage/`, which made each SQLPage invokation dependent on the [current working directory](https://en.wikipedia.org/wiki/Working_directory).
  Now you can, for instance, set `SQLPAGE_CONFIGURATION_DIRECTORY=/etc/sqlpage/` in your environment, and SQLPage will look for its configuration files in `/etc/sqlpage`, which is a more standard location for configuration files in a Unix environment.
  - The official docker image now sets `SQLPAGE_CONFIGURATION_DIRECTORY=/etc/sqlpage/` by default, and changes the working directory to `/var/www/` by default.
    - **⚠️ WARNING**: This change can break your docker image if you relied on setting the working directory to `/var/www` and putting the configuration in `/var/www/sqlpage`. In this case, the recommended setup is to store your sqlpage configuration directory and sql files in different directory. For more information see [this issue](https://github.com/sqlpage/SQLPage/issues/246).
- Updated the chart component to use the latest version of the charting library
  - https://github.com/apexcharts/apexcharts.js/releases/tag/v3.45.2
  - https://github.com/apexcharts/apexcharts.js/releases/tag/v3.46.0
- Updated Tabler Icon library to v2.47 with new icons
  - see: https://tabler.io/icons/changelog ![](https://pbs.twimg.com/media/GFUiJa_WsAAd0Td?format=jpg&name=medium)
- Added `prefix`, `prefix_icon` and `suffix` attributes to the `form` component to create input groups. Useful to add a currency symbol or a unit to a form input, or to visually illustrate the type of input expected.
- Added `striped_rows`, `striped_columns`, `hover`,`border`, and `small` attributes to the [table component](https://sql-page.com/documentation.sql?component=table#component).
- In the cookie component, set cookies for the entire website by default. The old behavior was to set the cookie
  only for files inside the current folder by default, which did not match the documentation, that says "If not specified, the cookie will be sent for all paths".
- Dynamic components at the top of sql files.
  - If you have seen _Dynamic components at the top level are not supported, except for setting the shell component properties_ in the past, you can now forget about it. You can now use dynamic components at the top level of your sql files, and they will be interpreted as expected.
- [Custom shells](https://sql-page.com/custom_components.sql):
  - It has always been possible to change the default shell of a SQLPage website by writing a `sqlpage/shell.handlebars` file. But that forced you to have a single shell for the whole website. It is now possible to have multiple shells, just by creating multiple `shell-*.handlebars` files in the `sqlpage` directory. A `shell-empty` file is also provided by default, to create pages without a shell (useful for returning non-html content, such as an RSS feed).
- New `edit_link`, `delete_link`, and `view_link` row-level attributes in the list component to add icons and links to each row.
  - ![screenshot](https://github.com/sqlpage/SQLPage/assets/552629/df085592-8359-4fed-9aeb-27a2416ab6b8)
- **Multiple page layouts** : The page layout is now configurable from the [shell component](https://sql-page.com/documentation.sql?component=shell#component). 3 layouts are available: `boxed` (the default), `fluid` (full width), and `horizontal` (with boxed contents but a full-width header).
  - ![horizontal layout screenshot](https://github.com/sqlpage/SQLPage/assets/552629/3c0fde36-7bf6-414e-b96f-c8880a2fc786)

## 0.18.3 (2024-02-03)

- Updated dependencies
  - Updated sql parser, to add [support for new syntax](https://github.com/sqlparser-rs/sqlparser-rs/blob/main/CHANGELOG.md), including:
    - MySQL's [`JSON_TABLE`](https://dev.mysql.com/doc/refman/8.0/en/json-table-functions.html) table-valued function, that allows easily iterating over json structures
    - MySQL's [`CALL`](https://dev.mysql.com/doc/refman/8.0/en/call.html) statements, to call stored procedures.
    - PostgreSQL `^@` starts-with operator
- New [carousel](https://sql-page.com/documentation.sql?component=carousel#component) component to display a carousel of images.
- For those who write [custom components](https://sql-page.com/custom_components.sql), a new `@component_index` variable is available in templates to get the index of the current component in the page. This makes it easy to generate unique ids for components.

## 0.18.2 (2024-01-29)

- Completes the 0.18.1 fix for the `chart` component: fix missing chart title.

## 0.18.1 (2024-01-28)

- Fixes a bug introduced in 0.18.0 where the `chart` component would not respect its `height` attribute.

## 0.18.0 (2024-01-28)

- Fix small display issue on cards without a title.
- New component: [`tracking`](https://sql-page.com/documentation.sql?component=tracking#component) for beautiful and compact status reports.
- New component: [`divider`](https://sql-page.com/documentation.sql?component=divider#component) to add a horizontal line between other components.
- New component: [`breadcrumb`](https://sql-page.com/documentation.sql?component=breadcrumb#component) to display a breadcrumb navigation bar.
- fixed a small visual bug in the `card` component, where the margin below footer text was too large.
- new `ystep` top-level attribute in the `chart` component to customize the y-axis step size.
- Updated default graph colors so that all series are easily distinguishable even when a large number of series are displayed.
- New `embed` attribute in the `card` component that lets you build multi-column layouts of various components with cards.
- ![](./examples/cards-with-remote-content/screenshot.png)
- Added `id` and `class` attributes to all components, to make it easier to style them with custom CSS and to reference them in intra-page links and custom javascript code.
- Implemented [uploaded_file_mime_type](https://sql-page.com/functions.sql?function=uploaded_file_mime_type#function)
- Update the built-in SQLite database to version 3.45.0: https://www.sqlite.org/releaselog/3_45_0.html
- Add support for unicode in the built-in SQLite database. This includes the `lower` and `upper` functions, and the `NOCASE` collation.

## 0.17.1 (2023-12-10)

- The previous version reduced log verbosity, but also removed the ability to see the HTTP requests in the logs.
  This is now fixed, and you can see the HTTP requests again. Logging is still less verbose than before, but you can enable debug logs by setting the `RUST_LOG` environment variable to `debug`, or to `sqlpage=debug` to only see SQLPage debug logs.
- Better error message when failing to bind to a low port (<1024) on Linux. SQLPage now displays a message explaining how to allow SQLPage to bind to a low port.
- When https_domain is set, but a port number different from 443 is set, SQLPage now starts both an HTTP and an HTTPS server.
- Better error message when component order is invalid. SQLPage has "header" components, such as [redirect](https://sql-page.com/documentation.sql?component=redirect#component) and [cookie](https://sql-page.com/documentation.sql?component=cookie#component), that must be executed before the rest of the page. SQLPage now displays a clear error message when you try to use them after other components.
- Fix 404 error not displaying. 404 responses were missing a content-type header, which made them invisible in the browser.
- Add an `image_url` row-level attribute to the [datagrid](https://sql-page.com/documentation.sql?component=datagrid#component) component to display tiny avatar images in data grids.
- change breakpoints in the [hero](https://sql-page.com/documentation.sql?component=hero#component) component to make it more responsive on middle-sized screens such as tablets or small laptops. This avoids the hero image taking up the whole screen on these devices.
- add an `image_url` row-level attribute to the [list](https://sql-page.com/documentation.sql?component=list#component) component to display small images in lists.
- Fix bad contrast in links in custom page footers.
- Add a new [configuration option](./configuration.md): `environment`. This allows you to set the environment in which SQLPage is running. It can be either `development` or `production`. In `production` mode, SQLPage will hide error messages and stack traces from the user, and will cache sql files in memory to avoid reloading them from disk when under heavy load.
- Add support for `selected` in multi-select inputs in the [form](https://sql-page.com/documentation.sql?component=form#component) component. This allows you to pre-select some options in a multi-select input.
- New function: [`sqlpage.protocol`](https://sql-page.com/functions.sql?function=protocol#function) to get the protocol used to access the current page. This is useful to build links that point to your own site, and work both in http and https.
- Add an example to the documentation showing how to create heatmaps with the [chart](https://sql-page.com/documentation.sql?component=chart#component) component.
- 18 new icons available: https://tabler.io/icons/changelog#2.43
- New top-level attributes for the [`datagrid`](https://sql-page.com/documentation.sql?component=datagrid#component) component: `description`, `description_md` , `icon` , `image_url`.

## 0.17.0 (2023-11-28)

### Uploads

This release is all about a long awaited feature: file uploads.
Your SQLPage website can now accept file uploads from users, store them either in a directory or directly in a database table.

You can add a file upload button to a form with a simple

```sql
select 'form' as component;
select 'user_file' as name, 'file' as type;
```

when received by the server, the file will be saved in a temporary directory (customizable with `TMPDIR` on linux). You can access the temporary file path with the new [`sqlpage.uploaded_file_path`](https://sql-page.com/functions.sql?function=uploaded_file_path#function) function.

You can then persist the upload as a permanent file on the server with the [`sqlpage.exec`](https://sql-page.com/functions.sql?function=exec#function) function:

```sql
set file_path = sqlpage.uploaded_file_path('user_file');
select sqlpage.exec('mv', $file_path, '/path/to/my/file');
```

or you can store it directly in a database table with the new [`sqlpage.read_file_as_data_url`](https://sql-page.com/functions.sql?function=read_file#function) and [`sqlpage.read_file_as_text`](https://sql-page.com/functions.sql?function=read_file#function) functions:

```sql
insert into files (content) values (sqlpage.read_file_as_data_url(sqlpage.uploaded_file_path('user_file')))
returning 'text' as component, 'Uploaded new file with id: ' || id as contents;
```

The maximum size of uploaded files is configurable with the [`max_uploaded_file_size`](./configuration.md) configuration parameter. By default, it is set to 5 MiB.

#### Parsing CSV files

SQLPage can also parse uploaded CSV files and insert them directly into a database table.
SQLPage re-uses PostgreSQL's [`COPY` syntax](https://www.postgresql.org/docs/current/sql-copy.html)
to import the CSV file into the database.
When connected to a PostgreSQL database, SQLPage will use the native `COPY` statement,
for super fast and efficient on-database CSV parsing.
But it will also work with any other database as well, by
parsing the CSV locally and emulating the same behavior with simple `INSERT` statements.

`user_file_upload.sql` :

```sql
select 'form' as component, 'bulk_user_import.sql' as action;
select 'user_file' as name, 'file' as type, 'text/csv' as accept;
```

`bulk_user_import.sql` :

```sql
-- create a temporary table to preprocess the data
create temporary table if not exists csv_import(name text, age text);
delete from csv_import; -- empty the table
-- If you don't have any preprocessing to do, you can skip the temporary table and use the target table directly

copy csv_import(name, age) from 'user_file'
with (header true, delimiter ',', quote '"', null 'NaN'); -- all the options are optional
-- since header is true, the first line of the file will be used to find the "name" and "age" columns
-- if you don't have a header line, the first column in the CSV will be interpreted as the first column of the table, etc

-- run any preprocessing you want on the data here

-- insert the data into the users table
insert into users (name, email)
select upper(name), cast(email as int) from csv_import;
```

#### New functions

##### Handle uploaded files

- [`sqlpage.uploaded_file_path`](https://sql-page.com/functions.sql?function=uploaded_file_path#function) to get the temprary local path of a file uploaded by the user. This path will be valid until the end of the current request, and will be located in a temporary directory (customizable with `TMPDIR`). You can use [`sqlpage.exec`](https://sql-page.com/functions.sql?function=exec#function) to operate on the file, for instance to move it to a permanent location.
- [`sqlpage.uploaded_file_mime_type`](https://sql-page.com/functions.sql?function=uploaded_file_name#function) to get the type of file uploaded by the user. This is the MIME type of the file, such as `image/png` or `text/csv`. You can use this to easily check that the file is of the expected type before storing it.

The new _Image gallery_ example in the official repository shows how to use these functions to create a simple image gallery with user uploads.

##### Read files

These new functions are useful to read the content of a file uploaded by the user,
but can also be used to read any file on the server.

- [`sqlpage.read_file_as_text`](https://sql-page.com/functions.sql?function=read_file#function) reads the contents of a file on the server and returns a text string.
- [`sqlpage.read_file_as_data_url`](https://sql-page.com/functions.sql?function=read_file#function) reads the contents of a file on the server and returns a [data URL](https://developer.mozilla.org/en-US/docs/Web/HTTP/Basics_of_HTTP/Data_URIs). This is useful to embed images directly in web pages, or make link

### HTTPS

This is the other big feature of this release: SQLPage now supports HTTPS !

And it does not require you to do a lot of manual configuration
that will compromise your security if you get it wrong,
like most other web servers do. You just give SQLPage your domain name,
and it will take care of the rest.

And while we're at it, SQLPage also supports HTTP/2, for even faster page loads.

To enable HTTPS, you need to buy a [domain name](https://en.wikipedia.org/wiki/Domain_name)
and make it point to the server where SQLPage is running.
Then set the `https_domain` configuration parameter to `yourdomain.com` in your [`sqlpage.json` configuration file](./configuration.md).

```json
{
  "https_domain": "my-cool-website.com"
}
```

That's it. No external tool to install, no certificate to generate, no configuration to tweak.
No need to restart SQLPage either, or to worry about renewing your certificate when it expires.
SQLPage will automatically request a certificate from [Let's Encrypt](https://letsencrypt.org/) by default,
and does not even need to listen on port 80 to do so.

### SQL parser improvements

SQLPage needs to parse SQL queries to be able to bind the right parameters to them,
and to inject the results of built-in sqlpage functions in them.
The parser we user is very powerful and supports most SQL features,
but there are some edge cases where it fails to parse a query.
That's why we contribute to it a lot, and bring the latest version of the parser to SQLPage as soon as it is released.

#### JSON functions in MS SQL Server

SQLPage now supports the [`FOR JSON` syntax](https://learn.microsoft.com/en-us/sql/relational-databases/json/format-query-results-as-json-with-for-json-sql-server?view=sql-server-ver16&tabs=json-path) in MS SQL Server.

This unlocks a lot of new possibilities, that were previously only available in other databases.

This is particularly interesting to build complex menus with the `shell` component,
to build multiple-answer select inputs with the `form` component,
and to create JSON APIs.

#### Other sql syntax enhancements

- SQLPage now supports the custom `CONVERT` expression syntax for MS SQL Server, and the one for MySQL.
- SQLPage now supports the `VARCHAR(MAX)` type in MS SQL Server and uses it for all variables bound as parameters to your SQL queries (we used to use `VARCHAR(8000)` before).
- `INSERT INTO ... DEFAULT VALUES ...` is now supported

### Other news

- Dates and timestamps returned from the database are now always formatted in ISO 8601 format, which is the standard format for dates in JSON. This makes it easier to use dates in SQLPage.
- The `cookie` component now supports setting an explicit expiration date for cookies.
- The `cookie` component now supports setting the `SameSite` attribute of cookies, and defaults to `SameSite=Strict` for all cookies. What this means in practice is that cookies set by SQLPage will not be sent to your website if the user is coming from another website. This prevents someone from tricking your users into executing SQLPage queries on your website by sending them a malicious link.
- Bugfix: setting `min` or `max` to `0` in a number field in the `form` component now works as expected.
- Added support for `.env` files to set SQLPage's [environment variables](./configuration.md#environment-variables).
- Better responsive design in the card component. Up to 5 cards per line on large screens. The number of cards per line is still customizable with the `columns` attribute.
- New icons:
  - ![new icons in tabler 42](https://github.com/tabler/tabler-icons/assets/1282324/00856af9-841d-4aa9-995d-121c7ddcc005)

## 0.16.1 (2023-11-22)

- fix a bug where setting a variable to a non-string value would always set it to null
- clearer debug logs (https://github.com/wooorm/markdown-rs/pull/92)
- update compiler to rust 1.74
- use user id and group id 1000 in docker image (this is the default user id in most linux distributions)

## 0.16.0 (2023-11-19)

- Add special handling of hidden inputs in [forms](https://sql-page.com/documentation.sql?component=form#component). Hidden inputs are now completely invisible to the end user, facilitating the implementation of multi-step forms, csrf protaction, and other complex forms.
- 36 new icons available
  - https://github.com/tabler/tabler-icons/releases/tag/v2.40.0
  - https://github.com/tabler/tabler-icons/releases/tag/v2.41.0
- Support multiple statements in [`on_connect.sql`](./configuration.md) in MySQL.
- Randomize postgres prepared statement names to avoid name collisions. This should fix a bug where SQLPage would report errors like `prepared statement "sqlx_s_1" already exists` when using a connection pooler in front of a PostgreSQL database. It is still not recommended to use SQLPage with an external connection pooler (such as pgbouncer), because SQLPage already implements its own connection pool. If you really want to use a connection pooler, you should set the [`max_connections`](./configuration.md) configuration parameter to `1` to disable the connection pooling logic in SQLPage.
- SQL statements are now prepared lazily right before their first execution, instead of all at once when a file is first loaded, which allows **referencing a temporary table created at the start of a file in a later statement** in the same file. This works by delegating statement preparation to the database interface library we use (sqlx). The logic of preparing statements and caching them for later reuse is now entirely delegated to sqlx. This also nicely simplifies the code and logic inside sqlpage itself, and should slightly improve performance and memory usage.

  - Creating temporary tables at the start of a file is a nice way to keep state between multiple statements in a single file, without having to use variables, which can contain only a single string value:

    ```sql
     DROP VIEW IF EXISTS current_user;

     CREATE TEMPORARY VIEW current_user AS
     SELECT * FROM users
     INNER JOIN sessions ON sessions.user_id = users.id
     WHERE sessions.session_id = sqlpage.cookie('session_id');

     SELECT 'card' as component,
             'Welcome, ' || username as title
     FROM current_user;
    ```

- Add support for resetting variables to a `NULL` value using `SET`. Previously, storing `NULL` in a variable would store the string `'null'` instead of the `NULL` value. This is now fixed.
  ```sql
  SET myvar = NULL;
  SELECT 'card' as component;
  SELECT $myvar IS NULL as title; -- this used to display false, it now displays true
  ```

## 0.15.2 (2023-11-12)

- Several improvements were made to the **map** component
- Fix a bug where the new geojson support in the map component would not work when the geojson was passed as a string. This impacted databases that do not support native json objects, such as SQLite.
- Improve support for geojson points (in addition to polygons and lines) in the map component.
- Add a new `size` parameter to the map component to set the size of markers.
- Document the `height` parameter to customize the size of the map.
- `tile_source` parameter to customize the map tiles, giving completely free control over the map appearance.
- `attribution` parameter to customize or remove the small copyright information text box at the bottom of the map.
- Add the ability to customize top navigation links and to create submenus in the `shell` component.
  - Postgres example:
  ```sql
  select
    'shell' as component,
    'SQLPage' as title,
    JSON('{ "link":"/", "title":"Home" }') as menu_item,
    JSON('{ "title":"Options", "submenu":[
        {"link":"1.sql","title":"Page 1"},
        {"link":"2.sql","title":"Page 2"}
    ]}') as menu_item;
  ```
  - _note_: this requires a database that supports json objects natively. If you are using SQLite, you can work around this limitation by using the `dynamic` component.
- Updated the embedded database to [SQLite 3.44](https://antonz.org/sqlite-3-44/), which improves performance, compatibility with other databases, and brings new date formatting functions. The new `ORDER BY` clause in aggregate functions is not supported yet in SQLPage.

## 0.15.1 (2023-11-07)

- Many improvements in the [`form`](https://sql-page.com/documentation.sql?component=form#component) component
  - Multiple form fields can now be aligned on the same line using the `width` attribute.
  - A _reset_ button can now be added to the form using the `reset` top-level attribute.
  - The _submit_ button can now be customized, and can be removed completely, which is useful to create multiple submit buttons that submit the form to different targets.
- Support non-string values in markdown fields. `NULL` values are now displayed as empty strings, numeric values are displayed as strings, booleans as `true` or `false`, and arrays as lines of text. This avoids the need to cast values to strings in SQL queries.
- Revert a change introduced in v0.15.0:
  - Re-add the systematic `CAST(? AS TEXT)` around variables, which helps the database know which type it is dealing with in advance. This fixes a regression in 0.15 where some SQLite websites were broken because of missing affinity information. In SQLite `SELECT '1' = 1` returns `false` but `SELECT CAST('1' AS TEXT) = 1` returns `true`. This also fixes error messages like `could not determine data type of parameter $1` in PostgreSQL.
- Fix a bug where [cookie](https://sql-page.com/documentation.sql?component=cookie#component) removal set the cookie value to the empty string instead of removing the cookie completely.
- Support form submission using the [button](https://sql-page.com/documentation.sql?component=button#component) component using its new `form` property. This allows you to create a form with multiple submit buttons that submit the form to different targets.
- Custom icons and colors for markers in the [map](https://sql-page.com/documentation.sql?component=map#component) component.
- Add support for GeoJSON in the [map](https://sql-page.com/documentation.sql?component=map#component) component. This makes it much more generic and allows you to display any kind of geographic data, including areas, on a map very easily. This plays nicely with PostGIS and Spatialite which can return GeoJSON directly from SQL queries.

## 0.15.0 (2023-10-29)

- New function: [`sqlpage.path`](https://sql-page.com/functions.sql?function=path#function) to get the path of the current page.
- Add a new `align_right` attribute to the [table](https://sql-page.com/documentation.sql?component=table#component) component to align a column to the right.
- Fix display of long titles in the shell component.
- New [`sqlpage.variables`](https://sql-page.com/functions.sql?function=variables#function) function for easy handling of complex forms
  - `sqlpage.variables('get')` returns a json object containing all url parameters. Inside `/my_page.sql?x=1&y=2`, it returns the string `'{"x":"1","y":"2"}'`
  - `sqlpage.variables('post')` returns a json object containg all variables passed through a form. This makes it much easier to handle a form with a variable number of fields.
- Remove systematic casting in SQL of all parameters to `TEXT`. The supported databases understand the type of the parameters natively.
- Some advanced or database-specific SQL syntax that previously failed to parse inside SQLPage is now supported. See [updates in SQLParser](https://github.com/sqlparser-rs/sqlparser-rs/blob/main/CHANGELOG.md#added)

## 0.14.0 (2023-10-19)

- Better support for time series in the [chart](https://sql-page.com/documentation.sql?component=chart#component) component. You can now use the `time` top-attribute to display a time series chart
  with smart x-axis labels.
- **New component**: [button](https://sql-page.com/documentation.sql?component=button#component). This allows you to create rows of buttons that allow navigation between pages.
- Better error messages for Microsoft SQL Server. SQLPage now displays the line number of the error, which is especially useful for debugging long migration scripts.
- Many improvements in the official website and the documentation.
  - Most notably, the documentation now has syntax highlighting on code blocks (using [prism](https://prismjs.com/) with a custom theme made for tabler). This also illustrates the usage of external javascript and css libraries in SQLPage. See [the shell component documentation](https://sql-page.com/documentation.sql?component=shell#component).
  - Better display of example queries in the documentation, with smart indentation that makes it easier to read.
- Clarify some ambiguous error messages:
  - make it clearer whether the error comes from SQLPage or from the database
  - specific tokenization errors are now displayed as such

## 0.13.0 (2023-10-16)

- New [timeline](https://sql-page.com/documentation.sql?component=timeline#component) component to display a timeline of events.
- Add support for scatter and bubble plots in the chart component. See [the chart documentation](https://sql-page.com/documentation.sql?component=chart#component).
- further improve debuggability with more precise error messages. In particular, it usd to be hard to debug errors in long migration scripts, because the line number and position was not displayed. This is now fixed.
- Better logs on 404 errors. SQLPage used to log a message without the path of the file that was not found. This made it hard to debug 404 errors. This is now fixed.
- Add a new `top_image` attribute to the [card](https://sql-page.com/documentation.sql?component=card#component) component to display an image at the top of the card. This makes it possible to create beautiful image galleries with SQLPage.
- Updated dependencies, for bug fixes and performance improvements.
- New icons (see https://tabler-icons.io/changelog)
- When `NULL` is passed as an icon name, display no icon instead of raising an error.
- Official docker image folder structure changed. The docker image now expects
  - the SQLPage website (`.sql` files) to be in `/var/www/`, and
  - the SQLPage configuration folder to be in `/etc/sqlpage/`
  - the configuration file should be in `/etc/sqlpage/sqlpage.json`
  - the database file should be in `/etc/sqlpage/sqlpage.db`
  - custom templates should be in `/etc/sqlpage/templates/`
  - This configuration change concerns only the docker image. If you are using the sqlpage binary directly, nothing changes.

## 0.12.0 (2023-10-04)

- **variables** . SQLPage now support setting and reusing variables between statements. This allows you to write more complex SQL queries, and to reuse the result of a query in multiple places.
  ```sql
  -- Set a variable
  SET person = (select username from users where id = $id);
  -- Use it in a query
  SELECT 'text' AS component, 'Hello ' || $person AS contents;
  ```
- _asynchronous password hashing_ . SQLPage used to block a request processing thread while hashing passwords. This could cause a denial of service if an attacker sent many requests to a page that used `sqlpage.hash_password()`
  (typically, the account creation page of your website).
  SQLPage now launches password hashing operations on a separate thread pool, and can continue processing other requests while waiting for passwords to be hashed.
- Easier configuration for multiple menu items. Syntax like `SELECT 'shell' as component, '["page 1", "page 2"]' as menu_item'` now works as expected. See the new `sqlpage_shell` definition in [the small sql game example](./examples/corporate-conundrum/) and [this discussion](https://github.com/sqlpage/SQLPage/discussions/91).
- New `sqlpage.exec` function to execute a command on the server. This allows you to run arbitrary code on the server, and use the result in your SQL queries. This can be used to make external API calls, send emails, or run any other code on the server.

```sql
select 'card' as component;
select value->>'name' as title, value->>'email' as description
from json_each(sqlpage.exec('curl', 'https://jsonplaceholder.typicode.com/users'));
```

This function is disabled by default for security reasons. To enable it, set the `allow_exec` configuration parameter to `true` in the [configuration](./configuration.md). Enabling it gives full access to the server to anyone who can write SQL queries on your website (this includes users with access to the local filesystem and users with write access to the `sqlpage_files` table on your database), so be careful !

- New `sqlpage.url_encode` function to percent-encode URL parameters.
  ```sql
  select 'card' as component;
  select 'More...' as title, 'advanced_search.sql?query=' || sqlpage.url_encode($query)
  ```
- Add the ability to run a sql script on each database connection before it is used,
  by simply creating `sqlpage/on_connect.sql` file. This has many interesting use cases:
  - allows you to set up your database connection with custom settings, such as `PRAGMA` in SQLite
  - set a custom `search_path`, `application_name` or other variables in PostgreSQL
  - create temporary tables that will be available to all SQLPage queries but will not be persisted in the database
  - [`ATTACH`](https://www.sqlite.org/lang_attach.html) a database in SQLite to query multiple database files at once
- Better error messages. SQLPage displays a more precise and useful message when an error occurs, and displays the position in the SQL statement where the error occured. Incorrect error messages on invalid migrations are also fixed.
- We now distribute docker images from ARM too. Say hello to SQLPage on your Raspberry Pi and your Mac M1 !
- Create the default SQLite database file in the "sqlpage" config directory instead of at the root of the web server by default. This makes it inaccessible from the web, which is a more secure default. If you want to keep the old behavior, set the `database_url` configuration parameter to `sqlite://sqlpage.db` in your [configuration](./configuration.md).
- New `empty_title`, `empty_description`, and `empty_link` top-level attributes on the [`list`](https://sql-page.com/documentation.sql?component=list#component) component to customize the text displayed when the list is empty.

## 0.11.0 (2023-09-17)

- Support for **environment variables** ! You can now read environment variables from sql code using `sqlpage.environment_variable('VAR_NAME')`.
- Better support for connection options in mssql.
- New icons (see https://tabler-icons.io/changelog)
- New version of the CSS library (see https://preview.tabler.io/changelog.html)
- configurable web root (see [configuration.md](./configuration.md))
- new welcome message
  - ```
     SQLPage is now running on http://127.0.0.1:8080/
     You can write your code in .sql files in /path/to/your/website/directory.
    ```
- New `sqlpage.current_working_directory` function to get the [current working directory](https://en.wikipedia.org/wiki/Working_directory) of the SQLPage process.
- New `sqlpage.version` function to get the version of SQLPage.

## 0.10.3 (2023-09-14)

- Update database drivers to the latest version.
  - Adds new connection string options for mssql, including `app_name` and `instance`.
    Set them with `DATABASE_URL=mssql://user:password@host:port/database?app_name=My%20App&instance=My%20Instance`

## 0.10.2 (2023-09-04)

- Fix a bug where the `map` component followed by another component would break the page layout.

## 0.10.1 (2023-08-27)

- Update the SQL parser, with multiple fixes. See https://github.com/sqlparser-rs/sqlparser-rs/blob/main/CHANGELOG.md#0370-2023-08-22
- Display all parameters in the debug component (instead of only row-level parameters).
- Update dashmap for better file lookup performance.
- Fix table sorting.
- Fix a bug with Basic Authentication.
  See [#72](https://github.com/sqlpage/SQLPage/pull/72). Thanks to @edgrip for the contribution !

## 0.10.0 (2023-08-20)

- `.sql` files are now parsed in the dialect of the database they are executed against,
  instead of always being parsed as a "Generic" dialect.
  This allows using more database-specific features in SQLPage and avoids confusion.
  This should not change anything in most cases, but could break your web application
  if you were relying on an SQL dialect syntax that is not directly supported by your database,
  hence the major version change.
- Added the ability to download chart data as SVG, PNG, and **CSV** using the new `toolbar` attribute of the `chart` component.
  This makes it easy to provide a large data set and allow users to download it as a CSV file from a nice UI.
  ```sql
  SELECT 'chart' as component, 1 as toolbar;
  SELECT quarter as label, sum(sales) as value FROM sales GROUP BY quarter;
  ```
- Added a dark theme ! You can now choose between a light and a dark theme for your SQLPage website.
  Select the dark theme using the `theme` parameter of the `shell` component:
  ```sql
  SELECT 'shell' AS component, 'dark' AS theme;
  ```
  See https://github.com/sqlpage/SQLPage/issues/50
- Fixed a bug where the default index page would be displayed when `index.sql` could not be loaded,
  instead of displaying an error page explaining the issue.
- Improved the appearance of scrollbars. (Workaround for https://github.com/tabler/tabler/issues/1648).
  See https://github.com/sqlpage/SQLPage/discussions/17
- Create a single database connection by default when using `sqlite://:memory:` as the database URL.
  This makes it easier to use temporary tables and other connection-specific features.
- When no component is selected, display data with the `debug` component by default.
  This makes any simple `SELECT` statement a valid SQLPage file.
  Before, data returned outside of a component would be ignored.
- Improved error handling. SQLPage now displays a nice error page when an error occurs, even if it's at the top of the page.
  This makes it easier to debug SQLPage websites. Before, errors that occured before SQLPage had started to render the page would be displayed as a raw text error message without any styling.
- Added the ability to retry database connections when they fail on startup.
  This makes it easier to start SQLPage concurrently with the database, and have it wait for the database to become available.
  See the [`database_connection_retries` and `database_connection_acquire_timeout_seconds` configuration parameter](./configuration.md).

## 0.9.5 (2023-08-12)

- New `tab` component to create tabbed interfaces. See [the documentation](https://sql-page.com/documentation.sql?component=tab#component).
- Many improvements in database drivers.
  - performance and numeric precision improvements,
  - multiple fixes around passing NUMERIC, DECIMAL, and JSON values to SQLPage.

## 0.9.4 (2023-08-04)

Small bugfix release

- Fix a bug with simple queries (ones with only static values) that contained multiple repeated columns
  (such as `SELECT 'hello' AS menu_item, 'world' AS menu_item`). Only the last column would be taken into account.
  This could manifest as a bug where
  - only the last menu item in the shell component would be displayed,
  - only the last markdown column in a table would be interpreted as markdown,
  - only the last icon column in a table would be displayed as an icon.

## 0.9.3 (2023-08-03)

- Icons are now loaded directly from the sqlpage binary instead of loading them from a CDN.
  This allows pages to load faster, and to get a better score on google's performance audits, potentially improving your position in search results.
  - This also makes it possible to host a SQLPage website on an intranet without access to the internet.
  - Fixes https://github.com/sqlpage/SQLPage/issues/37
- store compressed frontend assets in the SQLPage binary:
  - smaller SQLPage binary
  - Faster page loads, less work on the server
- Fix a bug where table search would fail to find a row if the search term contained some special characters.
  - Fixes https://github.com/sqlpage/SQLPage/issues/46
- Split the charts javascript code from the rest of the frontend code, and load it only when necessary.
  This greatly diminishes the amount of js loaded by default, and achieves very good performance scores by default.
  SQLPage websites now load even faster, een on slow mobile connections.

## 0.9.2 (2023-08-01)

- Added support for more SQL data types. This notably fixes an issue with the display of datetime columns in tables.
  - See: https://github.com/sqlpage/SQLPage/issues/41
- Updated dependencies, better SQL drivers

## 0.9.1 (2023-07-30)

- Fix issues with the new experimental mssql driver.

## 0.9.0 (2023-07-30)

- Added a new `json` component, which allows building a JSON API entirely in SQL with SQLPage !
  Now creating an api over your database is as simple as `SELECT 'json' AS component, JSON_OBJECT('hello', 'world') AS contents`.
- `SELECT` statements that contain only static values are now interpreted directly by SQLPage, and do not result in a database query. This greatly improves the performance of pages that contain many static elements.
- Redirect index pages without a trailing slash to the same page with the trailing slash. This ensures that relative links work correctly, and gives each page a unique canonical URL. (For instance, if you have a file in `myfolder/index.sql`, then it will be accessible at `mysite.com/myfolder/` and `mysite.com/myfolder` will redirect to `mysite.com/myfolder/`).
- Update the database drivers to the latest version, and switch to a fork of `sqlx`. This also updates the embedded version of SQLite to 3.41.2, with [many cool new features](https://www.sqlite.org/changes.html) such as:
  - better json support
  - better performance
- Add experimental support for _Microsoft SQL Server_. If you have a SQL Server database lying around, please test it and report any issue you might encounter !

## 0.8.0 (2023-07-17)

- Added a new [`sqlite_extensions` configuration parameter](./configuration.md) to load SQLite extensions. This allows many interesting use cases, such as
  - [using spatialite to build a geographic data application](./examples/make%20a%20geographic%20data%20application%20using%20sqlite%20extensions/),
  - querying CSV data from SQLPage with [vsv](https://github.com/nalgeon/sqlean/blob/main/docs/vsv.md),
  - or building a search engine for your data with [FTS5](https://www.sqlite.org/fts5.html).
- Breaking: change the order of priority for loading configuration parameters: the environment variables have priority over the configuration file. This makes it easier to tweak the configuration of a SQLPage website when deploying it.
- Fix the default index page in MySQL. Fixes [#23](https://github.com/sqlpage/SQLPage/issues/23).
- Add a new [map](https://sql-page.com/documentation.sql?component=map#component) component to display a map with markers on it. Useful to display geographic data from PostGIS or Spatialite.
- Add a new `icon` attribute to the [table](https://sql-page.com/documentation.sql?component=table#component) component to display icons in the table.
- Fix `textarea` fields in the [form](https://sql-page.com/documentation.sql?component=table#component) component to display the provided `value` attribute. Thanks Frank for the contribution !
- SQLPage now guarantees that a single web request will be handled by a single database connection. Previously, connections were repeatedly taken and put back to the connection pool between each statement, preventing the use of temporary tables, transactions, and other connection-specific features such as [`last_insert_rowid`](https://www.sqlite.org/lang_corefunc.html#last_insert_rowid). This makes it much easier to keep state between SQL statements in a single `.sql` file. Please report any performance regression you might encounter. See [the many-to-many relationship example](./examples/modeling%20a%20many%20to%20many%20relationship%20with%20a%20form/).
- The [table](https://sql-page.com/documentation.sql?component=table#component) component now supports setting a custom background color, and a custom CSS class on a given table line.
- New `checked` attribute for checkboxes and radio buttons.

## 0.7.2 (2023-07-10)

### [SQL components](https://sql-page.com/documentation.sql)

- New [authentication](https://sql-page.com/documentation.sql?component=authentication#component) component to handle user authentication, and password checking
- New [redirect](https://sql-page.com/documentation.sql?component=redirect#component) component to stop rendering the current page and redirect the user to another page.
- The [debug](https://sql-page.com/documentation.sql?component=debug#component) component is now documented
- Added properties to the [shell](https://sql-page.com/documentation.sql?component=shell#component) component:
  - `css` to add custom CSS to the page
  - `javascript` to add custom Javascript to the page. An example of [how to use it to integrate a react component](https://github.com/sqlpage/SQLPage/tree/main/examples/using%20react%20and%20other%20custom%20scripts%20and%20styles) is available.
  - `footer` to set a message in the footer of the page

### [SQLPage functions](https://sql-page.com/functions.sql)

- New [`sqlpage.basic_auth_username`](https://sql-page.com/functions.sql?function=basic_auth_username#function) function to get the name of the user logged in with HTTP basic authentication
- New [`sqlpage.basic_auth_password`](https://sql-page.com/functions.sql?function=basic_auth_password#function) function to get the password of the user logged in with HTTP basic authentication.
- New [`sqlpage.hash_password`](https://sql-page.com/functions.sql?function=hash_password#function) function to hash a password with the same algorithm as the [authentication](https://sql-page.com/documentation.sql?component=authentication#component) component uses.
- New [`sqlpage.header`](https://sql-page.com/functions.sql?function=header#function) function to read an HTTP header from the request.
- New [`sqlpage.random_string`](https://sql-page.com/functions.sql?function=random_string#function) function to generate a random string. Useful to generate session ids.

### Bug fixes

- Fix a bug where the page style would not load in pages that were not in the root directory: https://github.com/sqlpage/SQLPage/issues/19
- Fix resources being served with the wrong content type
- Fix compilation of SQLPage as an AWS lambda function
- Fixed logging and display of errors, to make them more useful<|MERGE_RESOLUTION|>--- conflicted
+++ resolved
@@ -18,16 +18,13 @@
  - Updated sqlparser to [v0.56](https://github.com/apache/datafusion-sqlparser-rs/blob/main/changelog/0.56.0.md), with many improvements including:
   - Add support for the xmltable(...) function in postgres
   - Add support for MSSQL IF/ELSE statements.
-<<<<<<< HEAD
   - Added four optional properties to the `big_number` component:
     - title_link (string): the URL or path that the Big Number’s title should link to, if any
     - title_link_new_tab (bool): how the title link is opened
     - value_link (string): the URL or path that the Big Number’s value should link to, if any
     - value_link_new_tab (bool): open the link in a new tab
-=======
  - Add support for nice "switch" checkboxes in the form component using `'switch' as type`
  - Add support for headers in the form component using
->>>>>>> 4d98b9cf
 
 ## v0.34 (2025-03-23)
 
