--- conflicted
+++ resolved
@@ -1,23 +1,9 @@
 # CHANGELOG.md
 
-<<<<<<< HEAD
- ## v0.39.1 (2025-11-08)
-  - More precise server timing tracking to debug performance issues
-  - Fix missing server timing header in some cases
-  - Implement nice error messages for some header-related errors such as invalid header values.
-  - `compress_responses` is now set to `false` by default in the configuration.
-   - When response compression is enabled, additional buffering is needed. Users reported a better experience with pages that load more progressively, reducing the time before the pages' shell is rendered.
-   - When SQLPage is deployed behind a reverse proxy, compressing responses between sqlpage and the proxy is wasteful.
-  - In the table component, allow simple objects in custom_actions instead of requiring arrays of objects.
-  - Fatser icon loading. Previously, even a page containing a single icon required downloading and parsing a ~2MB file. This resulted in a delay where pages initially appeared with a blank space before icons appeared. Icons are now inlined inside pages and appear instantaneously.
-  - Updated tabler icons to 3.35
-  - Fix inaccurate ODBC warnings
-  - Added support for Microsoft SQL Server named instances: `mssql://user:pass@localhost/db?instance_name=xxx`
-  - Added a detailed [performance guide](https://sql-page.com/blog?post=Performance+Guide) to the docs.
-  - Added an `image_height` property to the card component so top images can be capped without stretching or upscaling.
-=======
-## unrelease
+## unreleased
  - add support for postgres range types
+ - Added an `image_height` property to the card component so top images can be capped without stretching or upscaling.
+
 
 ## v0.39.1 (2025-11-08)
  - More precise server timing tracking to debug performance issues
@@ -32,7 +18,6 @@
  - Fix inaccurate ODBC warnings
  - Added support for Microsoft SQL Server named instances: `mssql://user:pass@localhost/db?instance_name=xxx`
  - Added a detailed [performance guide](https://sql-page.com/blog?post=Performance+Guide) to the docs.
->>>>>>> 3276b5a7
 
 ## v0.39.0 (2025-10-28)
  - Ability to execute sql for URL paths with another extension. If you create sitemap.xml.sql, it will be executed for example.com/sitemap.xml
