--- conflicted
+++ resolved
@@ -1,11 +1,8 @@
 # CHANGELOG.md
 
-<<<<<<< HEAD
-## unreleased
+## v0.37.0
  - We now cryptographically sign the Windows app during releases, which proves the file hasn’t been tampered with. Once the production certificate is active, Windows will show a "verified publisher" and should stop showing screens saying "This app might harm your device", "Windows protected your PC" or "Are you sure you want to run this application ?". 
    - Thanks to https://signpath.io for providing us with a windows signing certificate !
-=======
-## v0.37.0
  - Added a new parameter `encoding` to the [fetch](https://sql-page.com/functions.sql?function=fetch) function:
   - All [standard web encodings](https://encoding.spec.whatwg.org/#concept-encoding-get) are supported.
   - Additionally, `base64` can be specified to decode binary data as base64 (compatible with [data URI](https://developer.mozilla.org/en-US/docs/Web/HTTP/Basics_of_HTTP/Data_URIs))
@@ -37,7 +34,6 @@
           '2' as value, -- passed as text even if the option values are passed as integers
           '[{"label": "A", "value": 1}, {"label": "B", "value": 2}]' as options;
       ```
->>>>>>> 9a0cd675
 
 ## v0.36.1
  - Fix regression introduced in v0.36.0: PostgreSQL money values showed as 0.0
